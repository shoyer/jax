--- conflicted
+++ resolved
@@ -877,18 +877,11 @@
   return flat_fun
 
 
-<<<<<<< HEAD
-def _tree_error_template(func_name, input_name):
-  return (func_name + "() output pytree structure must match " + input_name
-          + ", got {} and {}.")
-=======
 def _check_tree(func_name, expected_name, actual_tree, expected_tree):
   if actual_tree != expected_tree:
     raise TypeError(
         "{}() output pytree structure must match {}, got {} and {}."
         .format(func_name, expected_name, actual_tree, expected_tree))
-
->>>>>>> 0289536b
 
 
 def root(f, initial_guess, solve, tangent_solve):
@@ -932,11 +925,7 @@
       f, in_args_tree, guess_avals)
 
   in_tree, = treedef_children(in_args_tree)
-<<<<<<< HEAD
-  if in_tree != out_tree:
-    raise TypeError(
-        _tree_error_template("f", "initial_guess").format(out_tree, in_tree)
-    )
+  _check_tree("f", "initial_guess", out_tree, in_tree)
 
   f_without_gradients = partial(
       apply_flat_fun_nokwargs,
@@ -944,11 +933,7 @@
       (tree, tree))
   solve_jaxpr, solve_consts, solution_tree = _initial_style_jaxpr(
       partial(solve, f_without_gradients), in_args_tree, guess_avals)
-
-  if in_tree != solution_tree:
-    raise TypeError(
-        _tree_error_template("solve", "initial_guess").format(out_tree, in_tree)
-    )
+  _check_tree("solve", "initial_guess", solution_tree, in_tree)
 
   _, f_jvp = api.linearize(f, *solution)
   ts_jaxpr, ts_consts, ts_tree = _initial_style_jaxpr(
@@ -959,14 +944,6 @@
   #     solve, in_tree, _tree_error_template("solve", "initial_guess"))
   tangent_solve_flat = _flatten_higher_order_func(
       tangent_solve, in_tree, _tree_error_template("tangent_solve", "initial_guess"))
-=======
-  _check_tree("f", "initial_guess", out_tree, in_tree)
-
-  solve_flat = _flatten_higher_order_func(
-      solve, in_tree, "solve", "initial_guess")
-  tangent_solve_flat = _flatten_higher_order_func(
-      tangent_solve, in_tree, "tangent_solve", "initial_guess")
->>>>>>> 0289536b
 
   out_flat = root_p.bind(*itertools.chain(consts, guess_flat, solve_consts),
                          num_consts=len(consts), num_solution=len(guess_flat),
@@ -1021,8 +998,7 @@
 root_p.def_abstract_eval(_root_abstract_eval)
 ad.primitive_jvps[root_p] = _root_jvp
 xla.initial_style_translations[root_p] = xla.lower_fun(_root_impl, initial_style=True)
-<<<<<<< HEAD
-batching.deftraced(root_p)
+# TODO(shoyer): write batching rule
 
 
 def stop_gradient_fun(f):
@@ -1123,18 +1099,6 @@
 ad.primitive_jvps[define_implicit_gradient_p] = _define_implicit_gradient_jvp
 xla.initial_style_translations[define_implicit_gradient_p] = xla.lower_fun(
     _define_implicit_gradient_impl, initial_style=True)
-
-
-def linear_solve(matvec, b, solve, transpose_solve=None, symmetric=False):
-  """Differentiably solve the linear map matvec(x)=b for x.
-
-  Required invariant:
-      x = solve(matvec, b)
-      error = matvec(x) - b
-      assert all(error == 0)
-  """
-  if transpose_solve is None:
-=======
 # TODO(shoyer): write batching rule
 
 
@@ -1215,42 +1179,10 @@
     solution ``x`` satisfies the linear equation ``matvec(x) == b``.
   """
   if transpose_solve is None and symmetric:
->>>>>>> 0289536b
     transpose_solve = solve
 
   b_flat, in_args_tree = tree_flatten((b,))
   b_avals = tuple(_map(_abstractify, b_flat))
-<<<<<<< HEAD
-  jaxpr, consts, out_tree = _initial_style_jaxpr(matvec, in_args_tree, b_avals)
-
-  in_tree, = treedef_children(in_args_tree)
-  if in_tree != out_tree:
-    raise TypeError(
-        _tree_error_template("matvec", "b").format(out_tree, in_tree)
-    )
-
-  solve = _flatten_higher_order_func(
-      solve, in_tree, _tree_error_template("solve", "b"))
-  transpose_solve = _flatten_higher_order_func(
-      transpose_solve, in_tree, _tree_error_template("transpose_solve", "b"))
-
-  out_flat = linear_solve_p.bind(
-      *itertools.chain(consts, b_flat), num_consts=len(consts), jaxpr=jaxpr,
-      solve=solve, transpose_solve=transpose_solve, symmetric=symmetric)
-  return tree_unflatten(out_tree, out_flat)
-
-
-def _linear_solve_abstract_eval(*args, **kwargs):
-  return args[kwargs['num_consts']:]
-
-
-def _linear_solve_impl(*args, **kwargs):
-  num_consts, jaxpr, solve, _, _ = split_dict(
-      kwargs, ['num_consts', 'jaxpr', 'solve', 'transpose_solve', 'symmetric'])
-  params, b = split_list(args, [num_consts])
-  matvec = partial(core.jaxpr_as_fun(jaxpr), *params)
-  return solve(matvec, *b)
-=======
   matvec_jaxpr, matvec_consts, out_tree = _initial_style_jaxpr(
       matvec, in_args_tree, b_avals)
 
@@ -1301,7 +1233,6 @@
   x = core.jaxpr_as_fun(jaxprs.solve)(*(params.solve + b))
   _check_shapes('solve', 'b', x, b, tree)
   return x
->>>>>>> 0289536b
 
 
 def _tangent_linear_map(func, params, params_dot, *x):
@@ -1310,95 +1241,18 @@
   Assuming ``func(*params, *x)`` is linear in ``x`` and computes ``A @ x``,
   this function computes ``∂A @ x``.
   """
-<<<<<<< HEAD
-=======
   assert any(p is not ad_util.zero for p in params_dot)
->>>>>>> 0289536b
   zeros = [ad_util.zero] * len(x)
   _, out_tangent = ad.jvp(lu.wrap_init(func)).call_wrapped(
       params + list(x), params_dot + zeros)
   return out_tangent
 
 
-<<<<<<< HEAD
-def _linear_solve_jvp(primals, tangents, num_consts, jaxpr, solve,
-                      transpose_solve, symmetric):
-=======
 def _custom_linear_solve_jvp(primals, tangents, const_lengths, jaxprs, tree):
->>>>>>> 0289536b
   # A x - b = 0
   # ∂A x + A ∂x - ∂b = 0
   # ∂x = A^{-1} (∂b - ∂A x)
 
-<<<<<<< HEAD
-  solve_kwargs = dict(num_consts=num_consts, jaxpr=jaxpr, solve=solve,
-                      transpose_solve=transpose_solve, symmetric=symmetric)
-
-  x = linear_solve_p.bind(*primals, **solve_kwargs)
-
-  params, _ = split_list(primals, [num_consts])
-  params_dot, b_dot = split_list(tangents, [num_consts])
-
-  matvec = partial(core.jaxpr_as_fun(jaxpr), *params)
-  matvec_dot = partial(
-      _tangent_linear_map, core.jaxpr_as_fun(jaxpr), params, params_dot
-  )
-
-  if all(tangent is ad_util.zero for tangent in params_dot):
-    rhs = b_dot
-  elif all(tangent is ad_util.zero for tangent in b_dot):
-    rhs = [-u for u in matvec_dot(*x)]
-  else:
-    rhs = [u - v for u, v in zip(b_dot, matvec_dot(*x))]
-
-  x_dot = linear_solve_p.bind(*(params + rhs), **solve_kwargs)
-  return x, x_dot
-
-
-def _transpose_function(linear_fun, xs):
-  """Transpose a linear function."""
-  # TODO(shoyer): can we use something more direct than the vjp machinery?
-  # It's particularly awkward that we need the second argument to give
-  # particular values of the primals, which are entirely arbitrary.
-  _, transposed_fun = ad.vjp(lu.wrap_init(linear_fun), xs)
-  return transposed_fun
-
-
-def _linear_solve_transpose_rule(cotangent, *primals, **kwargs):
-  num_consts, jaxpr, solve, transpose_solve, symmetric = split_dict(
-      kwargs, ['num_consts', 'jaxpr', 'solve', 'transpose_solve', 'symmetric'])
-  params, b = split_list(primals, [num_consts])
-  assert b == [ad.undefined_primal] * len(b)
-
-  if not symmetric:
-    # TODO(shoyer): make this less awkward. Maybe we should compute this jaxpr
-    # for vector-matrix products once before calling the primitive?
-    vecmat = _transpose_function(
-        partial(core.jaxpr_as_fun(jaxpr), *params), cotangent)
-    # We can throw away the (re)flattened cotangents and output pytree, since we
-    # know cotangent and the outputs of vecmat are already a flattened.
-    _, in_tree = tree_flatten(tuple(cotangent))
-    avals = tuple(_map(_abstractify, cotangent))
-    jaxpr, params, _ = _initial_style_jaxpr(vecmat, in_tree, avals)
-    params = list(params)
-
-  cotangent_b = linear_solve_p.bind(
-      *(params + cotangent), num_consts=num_consts, jaxpr=jaxpr,
-      solve=transpose_solve, transpose_solve=solve, symmetric=symmetric)
-
-  return [None] * num_consts + cotangent_b
-
-
-linear_solve_p = core.Primitive('linear_solve')
-linear_solve_p.multiple_results = True
-linear_solve_p.def_impl(_linear_solve_impl)
-linear_solve_p.def_abstract_eval(_linear_solve_abstract_eval)
-ad.primitive_jvps[linear_solve_p] = _linear_solve_jvp
-xla.initial_style_translations[linear_solve_p] = xla.lower_fun(
-    _linear_solve_impl, initial_style=True)
-ad.primitive_transposes[linear_solve_p] = _linear_solve_transpose_rule
-batching.deftraced(linear_solve_p)
-=======
   kwargs = dict(const_lengths=const_lengths, jaxprs=jaxprs, tree=tree)
   x = custom_linear_solve_p.bind(*primals, **kwargs)
 
@@ -1444,5 +1298,4 @@
 xla.initial_style_translations[custom_linear_solve_p] = xla.lower_fun(
     _custom_linear_solve_impl, initial_style=True)
 ad.primitive_transposes[custom_linear_solve_p] = _custom_linear_solve_transpose_rule
-# TODO(shoyer): write batching rule
->>>>>>> 0289536b
+# TODO(shoyer): write batching rule