# Copyright 2018 Google LLC
#
# Licensed under the Apache License, Version 2.0 (the "License");
# you may not use this file except in compliance with the License.
# You may obtain a copy of the License at
#
#     https://www.apache.org/licenses/LICENSE-2.0
#
# Unless required by applicable law or agreed to in writing, software
# distributed under the License is distributed on an "AS IS" BASIS,
# WITHOUT WARRANTIES OR CONDITIONS OF ANY KIND, either express or implied.
# See the License for the specific language governing permissions and
# limitations under the License.

"""
Implements the NumPy API, using the primitives in :mod:`jax.lax`.

NumPy operations are implemented in Python in terms of the primitive operations
in :mod:`jax.lax`. Since NumPy operations are not primitive and instead are
implemented in terms of :mod:`jax.lax` operations, we do not need to define
transformation rules such as gradient or batching rules. Instead,
transformations for NumPy primitives can be derived from the transformation
rules for the underlying :code:`lax` primitives.
"""

from __future__ import absolute_import
from __future__ import division
from __future__ import print_function

import collections
import itertools
import numbers
import re
import string
import warnings
import types

import numpy as onp
import opt_einsum
import six
from six.moves import builtins, xrange

from jax import jit, device_put
from .. import core
from ..abstract_arrays import UnshapedArray, ShapedArray, ConcreteArray
from ..interpreters.xla import DeviceArray
from .. import lax
from ..util import memoize, partial, get_module_functions, unzip2, prod as _prod
from ..lib import xla_bridge
from ..lib.xla_bridge import xla_client

if six.PY3:
  def removechars(s, chars):
    return s.translate(str.maketrans(dict.fromkeys(chars)))
else:
  def removechars(s, chars):
    return s.translate(None, ''.join(chars))

newaxis = None

# We replace some builtin names to follow Numpy's API, so we capture here.
_abs = builtins.abs
_all = builtins.all
_any = builtins.any
_max = builtins.max
_min = builtins.min
_sum = builtins.sum

# We need some numpy scalars
pi = onp.pi
e = onp.e
inf = onp.inf
NINF = onp.NINF
nan = onp.nan

# And some numpy utility functions
set_printoptions = onp.set_printoptions

# We want isinstance(x, np.ndarray) checks in user code to work with the our
# array-like types, including DeviceArray and UnshapedArray (i.e. the abstract
# array base class). We can override the isinstance behavior directly, without
# having the complexity of multiple inheritance on those classes, by defining
# the ndarray class to have a metaclass with special __instancecheck__ behavior.
_arraylike_types = (onp.ndarray, UnshapedArray, DeviceArray)

class _ArrayMeta(type(onp.ndarray)):
  """Metaclass for overriding ndarray isinstance checks."""

  def __instancecheck__(self, instance):
    try:
      return isinstance(instance.aval, _arraylike_types)
    except AttributeError:
      return isinstance(instance, _arraylike_types)

# pylint: disable=invalid-name
class ndarray(six.with_metaclass(_ArrayMeta, onp.ndarray)):
  def __init__(shape, dtype=None, buffer=None, offset=0, strides=None,
               order=None):
    raise TypeError("jax.numpy.ndarray() should not be instantiated explicitly."
                    " Use jax.numpy.array, or jax.numpy.zeros instead.")
# pylint: enable=invalid-name


isscalar = onp.isscalar
iscomplexobj = onp.iscomplexobj
result_type = onp.result_type
shape = _shape = onp.shape
ndim = _ndim = onp.ndim
size = onp.size
_dtype = lax.dtype

bool_ = onp.bool_
uint8 = onp.uint8
uint16 = onp.uint16
uint32 = onp.uint32
uint64 = onp.uint64
int8 = onp.int8
int16 = onp.int16
int32 = onp.int32
int64 = onp.int64
float16 = onp.float16
float32 = single = onp.float32
float64 = double = onp.float64
complex64 = csingle = onp.complex64
complex128 = cdouble = onp.complex128

flexible = onp.flexible
character = onp.character
object_ = onp.object_
number = onp.number
inexact = onp.inexact
complexfloating = onp.complexfloating
floating = onp.floating
integer = onp.integer
signedinteger = onp.signedinteger
unsignedinteger = onp.unsignedinteger

iinfo = onp.iinfo
finfo = onp.finfo

issubdtype = onp.issubdtype
issubsctype = onp.issubsctype

ComplexWarning = onp.ComplexWarning

array_str = onp.array_str
array_repr = onp.array_repr

save = onp.save
savez = onp.savez
load = onp.load

### utility functions


def _promote_shapes(*args):
  """Prepend implicit leading singleton dimensions for Numpy broadcasting."""
  if len(args) < 2:
    return args
  else:
    shapes = [shape(arg) for arg in args]
    nd = len(lax.broadcast_shapes(*shapes))
    return [lax.reshape(arg, (1,) * (nd - len(shp)) + shp)
            if shp and len(shp) != nd else arg for arg, shp in zip(args, shapes)]

def _promote_dtypes(*args):
  """Convenience function to apply Numpy argument dtype promotion."""
  # TODO(dougalm,mattjj): This is a performance bottleneck. Consider memoizing.
  if len(args) < 2:
    return args
  else:
    from_dtypes = map(_dtype, args)
    to_dtype = xla_bridge.canonicalize_dtype(result_type(*from_dtypes))
    return [lax.convert_element_type(x, to_dtype)
            if _dtype(x) != to_dtype else x for x in args]

def _promote_to_result_dtype(op, *args):
  """Convenience function to promote args directly to the op's result dtype."""
  to_dtype = _result_dtype(op, *args)
  return [lax.convert_element_type(arg, to_dtype) for arg in args]


def _result_dtype(op, *args):
  """Compute result dtype of applying op to arguments with given dtypes."""
  args = [onp.ones((0,) * ndim(arg), _dtype(arg)) for arg in args]
  return _dtype(op(*args))


def _check_arraylike(fun_name, *args):
  """Check if all args fit JAX's definition of arraylike (ndarray or scalar)."""
  not_array = lambda x: not isinstance(x, ndarray) and not onp.isscalar(x)
  if _any(not_array(arg) for arg in args):
    pos, arg = next((i, arg) for i, arg in enumerate(args) if not_array(arg))
    msg = "{} requires ndarray or scalar arguments, got {} at position {}."
    raise TypeError(msg.format(fun_name, type(arg), pos))


def _promote_args(fun_name, *args):
  """Convenience function to apply Numpy argument shape and dtype promotion."""
  _check_arraylike(fun_name, *args)
  return _promote_shapes(*_promote_dtypes(*args))


def _promote_args_like(op, *args):
  """Convenience function to apply shape and dtype promotion to result type."""
  _check_arraylike(op.__name__, *args)
  return _promote_shapes(*_promote_to_result_dtype(op, *args))


def _constant_like(x, const):
  return onp.array(const, dtype=_dtype(x))

_numpy_signature_re = re.compile(r'^([\w., ]+=)?\s*[\w\.]+\(.*\)$')

def _wraps(fun):
  """Like functools.wraps but works with numpy.ufuncs."""
  def wrap(op):
    try:
      # Numpy doc comments have the form:
      # fn(x, y, z)          (optional)
      #
      # A one-line summary
      #
      # ... everything else ...
      # We (a) move the summary to the top, since it is what the Sphinx
      # autosummary extension expects, and (b) add a comment below the summary
      # to the effect that this is a LAX wrapper of a Numpy function.
      sections = fun.__doc__.split("\n\n")

      signatures = []
      summary = None
      for i in xrange(len(sections)):
        if _numpy_signature_re.match(sections[i]):
          signatures.append(sections[i])
        else:
          summary = sections[i].strip()
          break
      body = "\n\n".join(signatures + sections[i + 1:])
      docstr = (
        "{summary}\n\nLAX-backend implementation of :func:`{fun}`. "
        "Original docstring below.\n\n{body}".format(
          summary=summary, fun=fun.__name__, body=body))
      op.__name__ = fun.__name__
      op.__doc__ = docstr
    finally:
      return op
  return wrap

# TODO(phawkins): use this helper everywhere.
def _canonicalize_axis(axis, num_dims):
  """Canonicalize an axis in (-num_dims, num_dims) to [0, num_dims)."""
  axis = int(axis)
  if axis < 0:
    axis = axis + num_dims
  if axis < 0 or axis >= num_dims:
      raise ValueError(
          "axis {} is out of bounds for array of dimension {}".format(
              axis, num_dims))
  return axis

### implementations of numpy functions in terms of lax


def _one_to_one_unop(numpy_fn, lax_fn, promote_like=False):
  if promote_like:
    fn = lambda x: lax_fn(lax.convert_element_type(x, _result_dtype(numpy_fn, x)))
  else:
    fn = lambda x: lax_fn(x)
  return _wraps(numpy_fn)(fn)

def _one_to_one_binop(numpy_fn, lax_fn, promote_like=False):
  if promote_like:
    fn = lambda x, y: lax_fn(*_promote_args_like(numpy_fn, x, y))
  else:
    fn = lambda x, y: lax_fn(*_promote_args(numpy_fn.__name__, x, y))
  return _wraps(numpy_fn)(fn)

absolute = abs = _one_to_one_unop(onp.absolute, lax.abs)
fabs = _one_to_one_unop(onp.fabs, lax.abs, True)
bitwise_not = _one_to_one_unop(onp.bitwise_not, lax.bitwise_not)
negative = _one_to_one_unop(onp.negative, lax.neg)
positive = _one_to_one_unop(onp.positive, lambda x: x)
sign = _one_to_one_unop(onp.sign, lax.sign)

floor = _one_to_one_unop(onp.floor, lax.floor, True)
ceil = _one_to_one_unop(onp.ceil, lax.ceil, True)
exp = _one_to_one_unop(onp.exp, lax.exp, True)
log = _one_to_one_unop(onp.log, lax.log, True)
expm1 = _one_to_one_unop(onp.expm1, lax.expm1, True)
log1p = _one_to_one_unop(onp.log1p, lax.log1p, True)
sin = _one_to_one_unop(onp.sin, lax.sin, True)
cos = _one_to_one_unop(onp.cos, lax.cos, True)
tan = _one_to_one_unop(onp.tan, lax.tan, True)
arcsin = _one_to_one_unop(onp.arcsin, lax.asin, True)
arccos = _one_to_one_unop(onp.arccos, lax.acos, True)
arctan = _one_to_one_unop(onp.arctan, lax.atan, True)
sinh = _one_to_one_unop(onp.sinh, lax.sinh, True)
cosh = _one_to_one_unop(onp.cosh, lax.cosh, True)
tanh = _one_to_one_unop(onp.tanh, lax.tanh, True)
arcsinh = _one_to_one_unop(onp.arcsinh, lax.asinh, True)
arccosh = _one_to_one_unop(onp.arccosh, lax.acosh, True)
arctanh = _one_to_one_unop(onp.arctanh, lax.atanh, True)
sqrt = _one_to_one_unop(onp.sqrt, lax.sqrt, True)


add = _one_to_one_binop(onp.add, lax.add)
bitwise_and = _one_to_one_binop(onp.bitwise_and, lax.bitwise_and)
bitwise_or = _one_to_one_binop(onp.bitwise_or, lax.bitwise_or)
bitwise_xor = _one_to_one_binop(onp.bitwise_xor, lax.bitwise_xor)
right_shift = _one_to_one_binop(onp.right_shift, lax.shift_right_arithmetic)
left_shift = _one_to_one_binop(onp.left_shift, lax.shift_left)
equal = _one_to_one_binop(onp.equal, lax.eq)
multiply = _one_to_one_binop(onp.multiply, lax.mul)
not_equal = _one_to_one_binop(onp.not_equal, lax.ne)
subtract = _one_to_one_binop(onp.subtract, lax.sub)
arctan2 = _one_to_one_binop(onp.arctan2, lax.atan2, True)
minimum = _one_to_one_binop(onp.minimum, lax.min)
maximum = _one_to_one_binop(onp.maximum, lax.max)
float_power = _one_to_one_binop(onp.float_power, lax.pow, True)


def _comparison_op(numpy_fn, lax_fn):
  def fn(x, y):
    x, y =  _promote_args(numpy_fn.__name__, x, y)
    # Comparison on complex types are defined as a lexicographic ordering on
    # the (real, imag) pair.
    if issubdtype(_dtype(x), complexfloating):
      rx = lax.real(x)
      ry = lax.real(y)
      return lax.select(lax.eq(rx, ry), lax_fn(lax.imag(x), lax.imag(y)),
                        lax_fn(rx, ry))
    return lax_fn(x, y)
  return _wraps(numpy_fn)(fn)

greater_equal = _comparison_op(onp.greater_equal, lax.ge)
greater = _comparison_op(onp.greater, lax.gt)
less_equal = _comparison_op(onp.less_equal, lax.le)
less = _comparison_op(onp.less, lax.lt)


def _logical_op(np_op, bitwise_op):
  @_wraps(np_op)
  def op(*args):
    zero = lambda x: lax.full_like(x, shape=(), fill_value=0)
    args = (x if onp.issubdtype(_dtype(x), onp.bool_) else lax.ne(x, zero(x))
            for x in args)
    return bitwise_op(*_promote_args(np_op.__name__, *args))
  return op

logical_and = _logical_op(onp.logical_and, lax.bitwise_and)
logical_not = _logical_op(onp.logical_not, lax.bitwise_not)
logical_or = _logical_op(onp.logical_or, lax.bitwise_or)
logical_xor = _logical_op(onp.logical_xor, lax.bitwise_xor)


@_wraps(onp.true_divide)
def true_divide(x1, x2):
  result_dtype = _result_dtype(onp.true_divide, x1, x2)
  x1, x2 = _promote_shapes(x1, x2)
  return lax.div(lax.convert_element_type(x1, result_dtype),
                 lax.convert_element_type(x2, result_dtype))


@_wraps(onp.divide)
def divide(x1, x2):
  # decide whether to perform integer division based on Numpy result dtype, as a
  # way to check whether Python 3 style division is active in Numpy
  result_dtype = _result_dtype(onp.divide, x1, x2)
  if onp.issubdtype(result_dtype, onp.integer):
    return floor_divide(x1, x2)
  else:
    return true_divide(x1, x2)


@_wraps(onp.floor_divide)
def floor_divide(x1, x2):
  x1, x2 = _promote_args("floor_divide", x1, x2)
  dtype = _dtype(x1)
  if issubdtype(dtype, integer):
    quotient = lax.div(x1, x2)
    select = logical_and(lax.sign(x1) != lax.sign(x2), lax.rem(x1, x2) != 0)
    # TODO(mattjj): investigate why subtracting a scalar was causing promotion
    return where(select, quotient - onp.array(1, _dtype(quotient)), quotient)
  elif issubdtype(dtype, complexfloating):
    x1r = lax.real(x1)
    x1i = lax.imag(x1)
    x2r = lax.real(x2)
    x2i = lax.imag(x2)
    which = lax.ge(lax.abs(x2r), lax.abs(x2i))
    rat1 = where(which, lax._const(x2i, 1), lax.div(x2r, x2i))
    rat2 = where(which, lax.div(x2i, x2r), lax._const(x2i, 1))
    out = lax.floor(lax.div(lax.add(lax.mul(x1r, rat1), lax.mul(x1i, rat2)),
                            lax.add(lax.mul(x2r, rat1), lax.mul(x2i, rat2))))
    return lax.convert_element_type(out, dtype)
  else:
    return _float_divmod(x1, x2)[0]


@_wraps(onp.divmod)
def divmod(x1, x2):
  x1, x2 = _promote_args("divmod", x1, x2)
  if onp.issubdtype(_dtype(x1), onp.integer):
    return floor_divide(x1, x2), remainder(x1, x2)
  else:
    return _float_divmod(x1, x2)


def _float_divmod(x1, x2):
  # see float_divmod in floatobject.c of CPython
  mod = lax.rem(x1, x2)
  div = lax.div(lax.sub(x1, mod), x2)

  ind = lax.bitwise_and(mod != 0, lax.sign(x2) != lax.sign(mod))
  mod = lax.select(ind, mod + x1, mod)
  div = lax.select(ind, div - _constant_like(div, 1), div)

  return lax.round(div), mod


@_wraps(onp.power)
def power(x1, x2):
  x1 = asarray(x1)
  x2 = asarray(x2)
  x1, x2 = _promote_args_like(onp.power, x1, x2)
  dtype = _dtype(x1)
  if not issubdtype(dtype, integer):
    return lax.pow(x1, x2)

  # Integer power => use binary exponentiation.

  # TODO(phawkins): add integer pow support to XLA.
  bits = 6  # Anything more would overflow for any x1 > 1
  acc = ones(shape(x1), dtype=dtype)
  for _ in xrange(bits):
    acc = where(lax.bitwise_and(x2, _constant_like(x2, 1)),
                lax.mul(acc, x1), acc)
    x1 = lax.mul(x1, x1)
    x2 = lax.shift_right_logical(x2, _constant_like(x2, 1))
  return acc


@_wraps(onp.logaddexp)
def logaddexp(x1, x2):
  x1, x2 = _promote_shapes(*_promote_to_result_dtype(onp.logaddexp, x1, x2))
  amax = lax.max(x1, x2)
  return lax.add(amax, lax.log(lax.add(lax.exp(lax.sub(x1, amax)),
                                       lax.exp(lax.sub(x2, amax)))))


@_wraps(onp.logaddexp2)
def logaddexp2(x1, x2):
  x1, x2 = _promote_shapes(*_promote_to_result_dtype(onp.logaddexp2, x1, x2))
  amax = lax.max(x1, x2)
  return lax.add(amax, log2(lax.add(exp2(lax.sub(x1, amax)),
                                    exp2(lax.sub(x2, amax)))))


@_wraps(onp.log2)
def log2(x):
  x, = _promote_to_result_dtype(onp.log2, x)
  return lax.div(lax.log(x), lax.log(_constant_like(x, 2)))


@_wraps(onp.log10)
def log10(x):
  x, = _promote_to_result_dtype(onp.log10, x)
  return lax.div(lax.log(x), lax.log(_constant_like(x, 10)))


@_wraps(onp.exp2)
def exp2(x):
  x, = _promote_to_result_dtype(onp.exp2, x)
  return lax.exp(lax.mul(lax.log(_constant_like(x, 2)), x))


@_wraps(onp.remainder)
def remainder(x1, x2):
  x1, x2 = _promote_args("remainder", x1, x2)
  return lax.rem(lax.add(lax.rem(x1, x2), x2), x2)
mod = remainder
fmod = _wraps(onp.fmod)(lambda x, y: lax.rem(x, y))


@_wraps(onp.cbrt)
def cbrt(x):
  x, = _promote_to_result_dtype(onp.cbrt, x)
  return lax.sign(x) * power(lax.abs(x), _constant_like(x, 1. / 3.))


@_wraps(onp.square)
def square(x):
  x, = _promote_to_result_dtype(onp.square, x)
  return x * x


@_wraps(onp.deg2rad)
def deg2rad(x):
  x, = _promote_to_result_dtype(onp.deg2rad, x)
  return lax.mul(x, lax._const(x, pi / 180))


@_wraps(onp.rad2deg)
def rad2deg(x):
  x, = _promote_to_result_dtype(onp.rad2deg, x)
  return lax.mul(x, lax._const(x, 180 / pi))


degrees = rad2deg
radians = deg2rad


@_wraps(onp.heaviside)
def heaviside(x, y):
  x, y = _promote_to_result_dtype(onp.heaviside, x, y)
  zero = lax._const(x, 0)
  return where(lax.lt(x, zero), zero,
               where(lax.gt(x, zero), lax._const(x, 1), y))


@_wraps(onp.hypot)
def hypot(x, y):
  x, y = _promote_to_result_dtype(onp.hypot, x, y)
  return lax.sqrt(x*x + y*y)


@_wraps(onp.reciprocal)
def reciprocal(x):
  x, = _promote_to_result_dtype(onp.reciprocal, x)
  return lax.div(lax._const(x, 1), x)


@_wraps(onp.sinc)
def sinc(x):
  x, = _promote_to_result_dtype(onp.sinc, x)
  pi_x = lax.mul(lax._const(x, pi), x)
  return where(lax.eq(x, lax._const(x, 0)),
               lax._const(x, 1), lax.div(lax.sin(pi_x), pi_x))


@_wraps(onp.transpose)
def transpose(x, axes=None):
  axes = onp.arange(ndim(x))[::-1] if axes is None else axes
  return lax.transpose(x, axes)


@_wraps(onp.rot90)
def rot90(m, k=1, axes=(0, 1)):
  ax1, ax2 = axes
  if ax1 % m.ndim == ax2 % m.ndim:
    raise ValueError("Axes must be different")  # same as numpy error
  k = k % 4
  if k == 0:
    return m
  elif k == 2:
    return flip(flip(m, ax1), ax2)
  else:
    perm = list(range(m.ndim))
    perm[ax1], perm[ax2] = perm[ax2], perm[ax1]
    if k == 1:
      return transpose(flip(m, ax2), perm)
    else:
      return flip(transpose(m, perm), ax2)


@_wraps(onp.flip)
def flip(m, axis):
  # Negative axes wrap around
  if axis < 0:
    rank = len(m.shape)
    assert axis >= -rank, "axis={} is invalid for the {}-dimensional input array".format(axis, rank)
    return lax.rev(m, [axis % rank])
  else:
    return lax.rev(m, [axis])


@_wraps(onp.fliplr)
def fliplr(m):
  return flip(m, 1)


@_wraps(onp.flipud)
def flipud(m):
  return flip(m, 0)


@_wraps(onp.conjugate)
def conjugate(x):
  return lax.conj(x) if iscomplexobj(x) else x
conj = conjugate


@_wraps(onp.imag)
def imag(x):
  return lax.imag(x) if iscomplexobj(x) else zeros_like(x)


@_wraps(onp.real)
def real(x):
  return lax.real(x) if iscomplexobj(x) else x


@_wraps(onp.iscomplex)
def iscomplex(x):
  i = imag(x)
  return lax.ne(i, lax._const(i, 0))

@_wraps(onp.isreal)
def isreal(x):
  i = imag(x)
  return lax.eq(i, lax._const(i, 0))

@_wraps(onp.angle)
def angle(x):
  re = real(x)
  im = imag(x)
  dtype = _dtype(re)
  if not issubdtype(dtype, inexact) or (
      issubdtype(_dtype(x), floating) and ndim(x) == 0):
    dtype = xla_bridge.canonicalize_dtype(float64)
    re = lax.convert_element_type(re, dtype)
    im = lax.convert_element_type(im, dtype)
  return lax.atan2(im, re)


@_wraps(onp.diff)
def diff(a, n=1, axis=-1,):
  if not isinstance(a, ndarray) or a.ndim == 0:
    return a
  if n == 0:
    return a
  if n < 0:
    raise ValueError(
      "order must be non-negative but got " + repr(n))

  nd = a.ndim

  slice1 = [slice(None)] * nd
  slice2 = [slice(None)] * nd
  slice1[axis] = slice(1, None)
  slice2[axis] = slice(None, -1)
  slice1 = tuple(slice1)
  slice2 = tuple(slice2)

  op = not_equal if a.dtype == onp.bool_ else subtract
  for _ in range(n):
    a = op(a[slice1], a[slice2])

  return a


@_wraps(onp.isrealobj)
def isrealobj(a):
  return not iscomplexobj(a)


@_wraps(onp.reshape)
def reshape(a, newshape, order="C"):
  try:
    return a.reshape(newshape, order=order)  # forward to method for ndarrays
  except AttributeError:
    return _reshape(a, newshape, order=order)

def _reshape(a, newshape, order="C"):
  dummy_val = onp.broadcast_to(0, shape(a))  # zero strides
  computed_newshape = onp.reshape(dummy_val, newshape).shape

  if order == "C":
    return lax.reshape(a, computed_newshape, None)
  elif order == "F":
    dims = onp.arange(ndim(a))[::-1]
    return lax.reshape(a, computed_newshape[::-1], dims).T
  elif order == "A":
    raise NotImplementedError("np.reshape order=A is not implemented.")
  else:
    raise ValueError("Unexpected value for 'order' argument: {}.".format(order))

def _reshape_method(a, *newshape, **kwargs):
  order = kwargs.pop("order", "C")
  if len(kwargs) == 1:
    invalid_kwarg, = kwargs
    msg = "'{}' is an invalid keyword argument for this function"
    raise TypeError(msg.format(invalid_kwarg))  # same as NumPy error
  elif kwargs:
    invalid_kwargs = "'{}'".format("'".join(kwargs))
    msg = "{} are invalid keyword arguments for this function"
    raise TypeError(msg.format(invalid_kwargs))  # different from NumPy error
  if len(newshape) == 1 and not isinstance(newshape[0], int):
    newshape = newshape[0]
  return _reshape(a, newshape, order=order)


@_wraps(onp.ravel)
def ravel(a, order="C"):
  if order == "K":
    raise NotImplementedError("Ravel not implemented for order='K'.")
  return reshape(a, (size(a),), order)


@_wraps(onp.squeeze)
def squeeze(a, axis=None):
  if 1 not in shape(a):
    return a
  if axis is None:
    newshape = [d for d in shape(a) if d != 1]
  else:
    axis = frozenset(onp.mod(axis, ndim(a)).reshape(-1))
    newshape = [d for i, d in enumerate(shape(a))
                if d != 1 or i not in axis]
  return lax.reshape(a, newshape)


@_wraps(onp.expand_dims)
def expand_dims(a, axis):
  shape = _shape(a)
  axis = axis % (ndim(a) + 1)  # pylint: disable=g-no-augmented-assignment
  return lax.reshape(a, shape[:axis] + (1,) + shape[axis:])


@_wraps(onp.swapaxes)
def swapaxes(a, axis1, axis2):
  perm = onp.arange(ndim(a))
  perm[axis1], perm[axis2] = perm[axis2], perm[axis1]
  return lax.transpose(a, perm)


@_wraps(onp.moveaxis)
def moveaxis(a, source, destination):
  source = onp.mod(source, ndim(a)).reshape(-1)
  destination = onp.mod(destination, ndim(a)).reshape(-1)
  if len(source) != len(destination):
    raise ValueError("Inconsistent number of elements: {} vs {}"
                     .format(len(source), len(destination)))
  perm = [i for i in range(ndim(a)) if i not in source]
  for dest, src in sorted(zip(destination, source)):
    perm.insert(dest, src)
  return lax.transpose(a, perm)


@_wraps(onp.isclose)
def isclose(a, b, rtol=1e-05, atol=1e-08):
  a, b = _promote_args("isclose", asarray(a), asarray(b))
  dtype = _dtype(a)
  if issubdtype(dtype, inexact):
    if issubdtype(dtype, complexfloating):
      dtype = _result_dtype(real, a)
    rtol = lax.convert_element_type(rtol, dtype)
    atol = lax.convert_element_type(atol, dtype)
    out = lax.le(
      lax.abs(lax.sub(a, b)),
      lax.add(atol, lax.mul(rtol, lax.abs(b))))
    return _maybe_numpy_1_13_isclose_behavior(a, out)
  else:
    return lax.eq(a, b)

# ignore suffixes in NumPy's development version, e.g., 1.17.0.dev0+cc8b978
numpy_version = tuple(map(int, onp.__version__.split('+')[0].split('.')[:3]))
if numpy_version < (1, 14):
  # see discussion at https://github.com/numpy/numpy/pull/9720
  def _maybe_numpy_1_13_isclose_behavior(a, out):
    if size(out) == 1 and issubdtype(_dtype(a), complexfloating):
      return lax.reshape(out, (1,))
    else:
      return out
else:
  def _maybe_numpy_1_13_isclose_behavior(a, out):
    return out


# The `jit` on `where` exists to avoid materializing constants in cases like
# `np.where(np.zeros(1000), 7, 4)`. In op-by-op mode, we don't want to
# materialize the broadcast forms of scalar arguments.
@_wraps(onp.where)
@jit
def where(condition, x=None, y=None):
  if x is None or y is None:
    raise ValueError("Must use the three-argument form of where().")
  if not onp.issubdtype(_dtype(condition), onp.bool_):
    condition = lax.ne(condition, zeros_like(condition))
  condition, x, y = broadcast_arrays(condition, x, y)
  if not onp.size(x):
    empty, _ = _promote_dtypes(x, y)
    return empty
  else:
    return lax.select(condition, *_promote_dtypes(x, y))


@_wraps(onp.select)
def select(condlist, choicelist, default=0):
  if len(condlist) != len(choicelist):
    msg = "condlist must have length equal to choicelist ({} vs {})"
    raise ValueError(msg.format(len(condlist), len(choicelist)))
  if len(condlist) == 0:
    raise ValueError("condlist must be non-empty")

  output = default
  for cond, choice in zip(condlist[::-1], choicelist[::-1]):
    output = where(cond, choice, output)
  return output


def broadcast_arrays(*args):
  """Like Numpy's broadcast_arrays but doesn't return views."""
  shapes = [shape(arg) for arg in args]
  if len(set(shapes)) == 1:
    return [arg if isinstance(arg, ndarray) or isscalar(arg) else array(arg)
            for arg in args]
  result_shape = lax.broadcast_shapes(*shapes)
  return [broadcast_to(arg, result_shape) for arg in args]


def broadcast_to(arr, shape):
  """Like Numpy's broadcast_to but doesn't necessarily return views."""
  arr = arr if isinstance(arr, ndarray) or isscalar(arr) else array(arr)
  if _shape(arr) != shape:
    # TODO(mattjj): revise this to call lax.broadcast_in_dim rather than
    # lax.broadcast and lax.transpose
    lax.broadcast_shapes(shape, _shape(arr))  # error checking
    nlead = len(shape) - len(_shape(arr))
    diff, = onp.nonzero(onp.not_equal(shape[nlead:], _shape(arr)))

    new_dims = tuple(range(nlead)) + tuple(nlead + diff)
    kept_dims = tuple(onp.delete(onp.arange(len(shape)), new_dims))
    perm = onp.argsort(new_dims + kept_dims)

    broadcast_dims = onp.take(shape, new_dims)
    squeezed_array = squeeze(arr, diff)
    return lax.transpose(lax.broadcast(squeezed_array, broadcast_dims), perm)
  else:
    return arr


@_wraps(onp.split)
def split(ary, indices_or_sections, axis=0):
  dummy_val = onp.broadcast_to(0, ary.shape)  # zero strides
  subarrays = onp.split(dummy_val, indices_or_sections, axis)  # shapes
  split_indices = onp.cumsum([0] + [onp.shape(sub)[axis] for sub in subarrays])
  starts, ends = [0] * ndim(ary), shape(ary)
  _subval = lambda x, i, v: lax.subvals(x, [(i, v)])
  return [lax.slice(ary, _subval(starts, axis, start), _subval(ends, axis, end))
          for start, end in zip(split_indices[:-1], split_indices[1:])]

def _split_on_axis(onp_fun, axis):
  @_wraps(onp_fun)
  def f(ary, indices_or_sections):
    return split(ary, indices_or_sections, axis=axis)
  return f

vsplit = _split_on_axis(onp.vsplit, axis=0)
hsplit = _split_on_axis(onp.hsplit, axis=1)
dsplit = _split_on_axis(onp.dsplit, axis=2)


@_wraps(onp.clip)
def clip(a, a_min=None, a_max=None):
  if a_min is None and a_max is None:
    raise "At most one of a_min and a_max may be None"
  if a_min is not None:
    if _dtype(a_min) != _dtype(a):
      a_min = lax.convert_element_type(a_min, _dtype(a))
    a = lax.max(a_min, a)
  if a_max is not None:
    if _dtype(a_max) != _dtype(a):
      a_max = lax.convert_element_type(a_max, _dtype(a))
    a = lax.min(a_max, a)
  return a


def _dtype_info(dtype):
  """Helper function for to get dtype info needed for clipping."""
  if onp.issubdtype(dtype, onp.integer):
    return onp.iinfo(dtype)
  return onp.finfo(dtype)


@_wraps(onp.round)
def round(a, decimals=0):
  dtype = _dtype(a)
  if issubdtype(dtype, integer):
    if decimals < 0:
      raise NotImplementedError(
        "integer np.round not implemented for decimals < 0")
    return a  # no-op on integer types

  def _round_float(x):
    if decimals == 0:
      return lax.round(x)

    factor = _constant_like(x, 10 ** decimals)
    return lax.div(lax.round(lax.mul(x, factor)), factor)

  if issubdtype(dtype, complexfloating):
    return lax.complex(_round_float(lax.real(a)), _round_float(lax.imag(a)))
  else:
    return _round_float(a)
around = round


@_wraps(onp.fix)
def fix(x, out=None):
  if out is not None:
    raise ValueError("fix does not support the `out` argument.")
  zero = lax._const(x, 0)
  return where(lax.ge(x, zero), lax.floor(x), lax.ceil(x))

@_wraps(onp.isfinite)
def isfinite(x):
  dtype = _dtype(x)
  if issubdtype(dtype, floating):
    return lax.is_finite(x)
  elif issubdtype(dtype, complexfloating):
    return lax.bitwise_and(lax.is_finite(real(x)), lax.is_finite(imag(x)))
  else:
    return full_like(x, True, dtype=bool_)

@_wraps(onp.isinf)
def isinf(x):
  dtype = _dtype(x)
  if issubdtype(dtype, floating):
    return lax.eq(lax.abs(x), _constant_like(x, inf))
  elif issubdtype(dtype, complexfloating):
    re = lax.real(x)
    im = lax.imag(x)
    return lax.bitwise_or(lax.eq(lax.abs(re), _constant_like(re, inf)),
                          lax.eq(lax.abs(im), _constant_like(im, inf)))
  else:
    return full_like(x, False, dtype=bool_)

def _isposneginf(infinity, x):
  dtype = _dtype(x)
  if issubdtype(dtype, floating):
    return lax.eq(x, _constant_like(x, infinity))
  elif issubdtype(dtype, complexfloating):
    raise ValueError("isposinf/isneginf are not well defined for complex types")
  else:
    return full_like(x, False, dtype=bool_)

isposinf = _wraps(onp.isposinf)(partial(_isposneginf, inf))
isneginf = _wraps(onp.isneginf)(partial(_isposneginf, -inf))

@_wraps(onp.isnan)
def isnan(x):
  return lax.bitwise_and(lax.bitwise_not(isfinite(x)),
                         lax.bitwise_not(isinf(x)))

@_wraps(onp.nan_to_num)
def nan_to_num(x, copy=True):
  del copy
  dtype = _dtype(x)
  if issubdtype(dtype, complexfloating):
    return lax.complex(nan_to_num(lax.real(x)), nan_to_num(lax.imag(x)))
  info = finfo(xla_bridge.canonicalize_dtype(dtype))
  x = where(isnan(x), _constant_like(x, 0), x)
  x = where(isposinf(x), _constant_like(x, info.max), x)
  x = where(isneginf(x), _constant_like(x, info.min), x)
  return x

### Reducers


def _make_reduction(np_fun, op, init_val, preproc=None):
  """Creates reduction function given a binary operation and monoid identity."""

  @_wraps(np_fun)
  def reduction(a, axis=None, dtype=None, out=None, keepdims=False):
    if out is not None:
      raise ValueError("reduction does not support the `out` argument.")

    a = a if isinstance(a, ndarray) else asarray(a)
    a = preproc(a) if preproc else a
    dims = _reduction_dims(a, axis)
    result_dtype = _dtype(np_fun(onp.ones((), dtype=dtype or _dtype(a))))
    if _dtype(a) != result_dtype:
      a = lax.convert_element_type(a, result_dtype)
    result = lax.reduce(a, _reduction_init_val(a, init_val), op, dims)
    if keepdims:
      shape_with_singletons = lax.subvals(shape(a), zip(dims, (1,) * len(dims)))
      result = lax.reshape(result, shape_with_singletons)
    if dtype and onp.dtype(dtype) != onp.dtype(result_dtype):
      result = lax.convert_element_type(result, dtype)
    return result

  return reduction

def _reduction_dims(a, axis):
  if axis is None:
    return onp.arange(ndim(a))
  elif isinstance(axis, (onp.ndarray, tuple, list)):
    return tuple(_canonicalize_axis(x, ndim(a)) for x in axis)
  elif isinstance(axis, int):
    return (_canonicalize_axis(axis, ndim(a)),)
  else:
    raise TypeError("Unexpected type of axis argument: {}".format(type(axis)))

def _reduction_init_val(a, init_val):
  a_dtype = xla_bridge.canonicalize_dtype(_dtype(a))
  try:
    return onp.array(init_val, dtype=a_dtype)
  except OverflowError:
    assert onp.issubdtype(a_dtype, onp.integer)
    sign, iinfo = onp.sign(init_val), onp.iinfo(a_dtype)
    return onp.array(iinfo.min if sign < 0 else iinfo.max, dtype=a_dtype)

_cast_to_bool = partial(lax.convert_element_type, new_dtype=onp.bool_)

sum = _make_reduction(onp.sum, lax.add, 0)
product = prod = _make_reduction(onp.prod, lax.mul, 1)
amax = max = _make_reduction(onp.max, lax.max, -onp.inf)
amin = min = _make_reduction(onp.min, lax.min, onp.inf)
all = alltrue = _make_reduction(onp.all, lax.bitwise_and, True, _cast_to_bool)
any = sometrue = _make_reduction(onp.any, lax.bitwise_or, False, _cast_to_bool)


@_wraps(onp.mean)
def mean(a, axis=None, dtype=None, out=None, keepdims=False):
  if out is not None:
    raise ValueError("mean does not support the `out` argument.")

  if axis is None:
    normalizer = size(a)
  else:
    normalizer = onp.prod(onp.take(shape(a), axis))
  if dtype is None:
    if (onp.issubdtype(_dtype(a), onp.bool_) or
        onp.issubdtype(_dtype(a), onp.integer)):
      dtype = xla_bridge.canonicalize_dtype(onp.float64)
    else:
      dtype = _dtype(a)

  return lax.div(
      sum(a, axis, dtype=dtype, keepdims=keepdims),
      lax.convert_element_type(normalizer, dtype))

@_wraps(onp.average)
def average(a, axis=None, weights=None, returned=False):
    a = asarray(a)

    if weights is None: # Treat all weights as 1
        avg = mean(a, axis=axis)
        if axis is None:
            weights_sum = full((), size(a), dtype=avg.dtype)
        else:
            weights_sum = full_like(avg, a.shape[axis], dtype=avg.dtype)
    else:
        weights = asarray(weights)

        if issubdtype(a.dtype, integer) or issubdtype(a.dtype, bool_):
            out_dtype = xla_bridge.canonicalize_dtype(result_type(a.dtype,
                                                                  weights.dtype,
                                                                  floating))
        else:
            out_dtype = xla_bridge.canonicalize_dtype(result_type(a.dtype, weights.dtype))

        a_shape = shape(a)
        a_ndim = len(a_shape)
        weights_shape = shape(weights)
        axis = None if axis is None else _canonicalize_axis(axis, a_ndim)

        if a_shape != weights_shape:
            # Make sure the dimensions work out
            if axis is None:
                raise ValueError("Axis must be specified when shapes of a and "
                                 "weights differ.")
            if len(weights_shape) != 1:
                raise ValueError("1D weights expected when shapes of a and "
                                 "weights differ.")
            if weights_shape[0] != a_shape[axis]:
                raise ValueError("Length of weights not "
                                 "compatible with specified axis.")

            weights = broadcast_to(weights, (a_ndim - 1) * (1,) + weights_shape)
            weights = moveaxis(weights, -1, axis)

        weights_sum = sum(weights, axis=axis, dtype=out_dtype)
        avg = sum(multiply(a, weights), axis=axis, dtype=out_dtype) / weights_sum

    if returned:
        if avg.shape != weights_sum.shape:
            weights_sum = broadcast_to(weights_sum, avg.shape)
        return avg, weights_sum
    return avg


@_wraps(onp.var)
def var(a, axis=None, dtype=None, out=None, ddof=0, keepdims=False):
  if out is not None:
    raise ValueError("var does not support the `out` argument.")

  if ddof != 0:
    raise NotImplementedError("Only implemented for ddof=0.")
  if dtype is None:
    if (onp.issubdtype(_dtype(a), onp.bool_) or
        onp.issubdtype(_dtype(a), onp.integer)):
      dtype = xla_bridge.canonicalize_dtype(onp.float64)
  centered = subtract(a, mean(a, axis, dtype=dtype, keepdims=True))
  if iscomplexobj(centered):
    centered = lax.abs(centered)
  return mean(lax.mul(centered, centered), axis, dtype=dtype, keepdims=keepdims)


@_wraps(onp.std)
def std(a, axis=None, dtype=None, out=None, ddof=0, keepdims=False):
  if out is not None:
    raise ValueError("std does not support the `out` argument.")
  return sqrt(var(a, axis=axis, dtype=dtype, ddof=ddof, keepdims=keepdims))


@_wraps(onp.ptp)
def ptp(a, axis=None, out=None, keepdims=False):
  if out is not None:
    raise ValueError("ptp does not support the `out` argument.")
  x = amax(a, axis=axis, keepdims=keepdims)
  y = amin(a, axis=axis, keepdims=keepdims)
  return lax.sub(x, y)


@_wraps(onp.allclose)
def allclose(a, b, rtol=1e-05, atol=1e-08):
  return all(isclose(a, b, rtol, atol))


@_wraps(onp.count_nonzero)
def count_nonzero(a, axis=None):
  return sum(lax.ne(a, _constant_like(a, 0)), axis=axis,
             dtype=xla_bridge.canonicalize_dtype(onp.int_))


def _make_nan_reduction(onp_reduction, np_reduction, init_val, nan_if_all_nan):
  @_wraps(onp_reduction)
  def nan_reduction(a, axis=None, out=None, keepdims=False, **kwargs):
    out = np_reduction(where(isnan(a), _reduction_init_val(a, init_val), a),
                       axis=axis, out=out, keepdims=keepdims, **kwargs)
    if nan_if_all_nan:
      return where(all(isnan(a), axis=axis, keepdims=keepdims),
                   _constant_like(a, nan), out)
    else:
      return out

  return nan_reduction

nanmin = _make_nan_reduction(onp.nanmin, min, inf, nan_if_all_nan=True)
nanmax = _make_nan_reduction(onp.nanmax, max, -inf, nan_if_all_nan=True)
nansum = _make_nan_reduction(onp.nansum, sum, 0, nan_if_all_nan=False)
nanprod = _make_nan_reduction(onp.nanprod, prod, 1, nan_if_all_nan=False)


def _make_cumulative_reduction(onp_reduction, window_reduce, init_val,
                               squash_nan=False):
  # We want to allow XLA to fuse the pad and reduce-window operators to
  # avoid materializing the padded output.
  # Consider removing `jit` once again if reduce-window is generalized to
  # support arbitrary padding.
  @partial(jit, static_argnums=(1, 2))
  def _cumulative_reduction(a, axis, dtype):
    if axis is None or isscalar(a):
      a = ravel(a)
      axis = 0

    a_shape = list(shape(a))
    num_dims = len(a_shape)

    if axis < 0:
      axis = axis + num_dims
    if axis < 0 or axis >= num_dims:
      raise ValueError(
          "axis {} is out of bounds for array of dimension {}".format(
              axis, num_dims))

    if squash_nan:
      a = where(isnan(a), _constant_like(a, init_val), a)

    if dtype:
      a = lax.convert_element_type(a, dtype)

    if a_shape[axis] == 0:
      return a

    padding = [(0, 0, 0)] * num_dims
    padding[axis] = (a_shape[axis] - 1, 0, 0)
    a = lax.pad(a, _constant_like(a, init_val), padding)
    strides = [1] * num_dims
    window_dims = [1] * num_dims
    window_dims[axis] = a_shape[axis]
    return window_reduce(
       a, window_dims, strides, xla_client.PaddingType.VALID)

  @_wraps(onp_reduction)
  def cumulative_reduction(a, axis=None, dtype=None):
    # jit doesn't support kwargs as static_args.
    return _cumulative_reduction(a, axis, dtype)

  return cumulative_reduction


cumsum = _make_cumulative_reduction(
  onp.cumsum, lax._reduce_window_sum, 0, squash_nan=False)
cumprod = _make_cumulative_reduction(
  onp.cumprod, lax._reduce_window_prod, 1, squash_nan=False)
cumproduct = cumprod
nancumsum = _make_cumulative_reduction(
  onp.nancumsum, lax._reduce_window_sum, 0, squash_nan=True)
nancumprod = _make_cumulative_reduction(
  onp.nancumprod, lax._reduce_window_prod, 1, squash_nan=True)


### Array-creation functions

@partial(jit, static_argnums=(1, 2))
def _pad(array, pad_width, mode, constant_values):
  array = asarray(array)
  nd = ndim(array)
  pad_width = onp.broadcast_to(onp.asarray(pad_width), (nd, 2))
  if any(pad_width < 0):
    raise ValueError("index can't contain negative values")

  if mode == "constant":
    constant_values = broadcast_to(asarray(constant_values), (nd, 2))
    constant_values = lax.convert_element_type(constant_values, array.dtype)
    for i in xrange(nd):
      widths = [(0, 0, 0)] * nd
      widths[i] = (pad_width[i, 0], 0, 0)
      array = lax.pad(array, constant_values[i, 0], widths)
      widths[i] = (0, pad_width[i, 1], 0)
      array = lax.pad(array, constant_values[i, 1], widths)
    return array
  elif mode in ("symmetric", "reflect", "wrap"):
    for i in xrange(nd):
      if array.shape[i] == 0:
        if (pad_width[i, 0] > 0 or pad_width[i, 1] > 0):
          msg = "Cannot apply '{}' padding to empty axis"
          raise ValueError(msg.format(mode))
        continue

      n = array.shape[i]
      rarray = lax.rev(array, dimensions=(i,))
      offset = 1 if (mode == "reflect" and n > 1) else 0
      wrap_mode = mode == "wrap"

      def build_padding(padding, forward):
        xs = []
        delta = n - offset
        while padding > delta:
          padding -= delta
          p = array if forward else rarray
          xs.append(lax.slice_in_dim(p, offset, n, axis=i))
          if not wrap_mode:
            forward = not forward
        if padding > 0:
          x = lax.slice_in_dim(array if forward else rarray, offset,
                               padding + offset, axis=i)
          xs.append(x)
        return xs

      parts = reversed(build_padding(pad_width[i, 0], forward=not wrap_mode))
      parts = [lax.rev(x, dimensions=(i,)) for x in parts]
      parts += [array]
      parts += build_padding(pad_width[i, 1], forward=wrap_mode)
      array = lax.concatenate(parts, dimension=i)
    return array
  else:
    msg = "Unimplemented padding mode '{}' for np.pad."
    raise NotImplementedError(msg.format(mode))

@_wraps(onp.pad)
def pad(array, pad_width, mode, constant_values=0):
  return _pad(array, pad_width, mode, constant_values)


@_wraps(onp.stack)
def stack(arrays, axis=0):
  if not arrays:
    raise ValueError("Need at least one array to stack.")
  shape0 = shape(arrays[0])
  axis = _canonicalize_axis(axis, len(shape0) + 1)
  new_shape = list(shape0)
  new_shape.insert(axis, 1)
  new_arrays = []
  for a in arrays:
    if shape(a) != shape0:
      raise ValueError("All input arrays must have the same shape.")
    new_arrays.append(reshape(a, new_shape))
  return concatenate(new_arrays, axis=axis)

@_wraps(onp.tile)
def tile(a, reps):
  if isinstance(reps, int):
    reps = (reps,)
  a = reshape(a, (1,) * (len(reps) - ndim(a)) + shape(a))
  reps = (1,) * (ndim(a) - len(reps)) + reps
  for i, rep in enumerate(reps):
    a = concatenate([a] * rep, axis=i)
  return a

@_wraps(onp.concatenate)
def concatenate(arrays, axis=0):
  if not arrays:
    raise ValueError("Need at least one array to concatenate.")
  if ndim(arrays[0]) == 0:
    raise ValueError("Zero-dimensional arrays cannot be concatenated.")
  axis = _canonicalize_axis(axis, ndim(arrays[0]))
  arrays = _promote_dtypes(*arrays)
  # lax.concatenate can be slow to compile for wide concatenations, so form a
  # tree of concatenations as a workaround especially for op-by-op mode.
  # (https://github.com/google/jax/issues/653).
  k = 16
  while len(arrays) > 1:
    arrays = [lax.concatenate(arrays[i:i+k], axis)
              for i in range(0, len(arrays), k)]
  return arrays[0]


@_wraps(onp.vstack)
def vstack(tup):
  return concatenate([atleast_2d(m) for m in tup], axis=0)
row_stack = vstack


@_wraps(onp.hstack)
def hstack(tup):
  arrs = [atleast_1d(m) for m in tup]
  if arrs[0].ndim == 1:
    return concatenate(arrs, 0)
  return concatenate(arrs, 1)


@_wraps(onp.dstack)
def dstack(tup):
  return concatenate([atleast_3d(m) for m in tup], axis=2)


@_wraps(onp.column_stack)
def column_stack(tup):
  arrays = []
  for v in tup:
    arr = array(v)
    if arr.ndim < 2:
      arr = arr.reshape((-1, 1))
    arrays.append(arr)
  return concatenate(arrays, 1)


@_wraps(onp.atleast_1d)
def atleast_1d(*arys):
  if len(arys) == 1:
    arr = array(arys[0])
    return arr if ndim(arr) >= 1 else reshape(arr, -1)
  else:
    return [atleast_1d(arr) for arr in arys]


@_wraps(onp.atleast_2d)
def atleast_2d(*arys):
  if len(arys) == 1:
    arr = array(arys[0])
    return arr if ndim(arr) >= 2 else reshape(arr, (1, -1))
  else:
    return [atleast_2d(arr) for arr in arys]


@_wraps(onp.atleast_3d)
def atleast_3d(*arys):
  if len(arys) == 1:
    arr = array(arys[0])
    if ndim(arr) <= 1:
      arr = reshape(arr, (1, -1, 1))
    elif ndim(arr) == 2:
      arr = reshape(arr, shape(arr) + (1,))
    return arr
  else:
    return [atleast_3d(arr) for arr in arys]


@_wraps(onp.array)
def array(object, dtype=None, copy=True, order="K", ndmin=0):
  if order is not None and order != "K":
    raise NotImplementedError("Only implemented for order='K'")

  if isinstance(object, ndarray):
    if dtype and _dtype(object) != xla_bridge.canonicalize_dtype(dtype):
      out = lax.convert_element_type(object, dtype)
    elif copy:
      # If a copy was requested, we must copy.
      out = device_put(object)
    else:
      out = object
  elif hasattr(object, '__array__'):
    # this case is for duck-typed handling of objects that implement `__array__`
    out = array(object.__array__(), dtype and xla_bridge.canonicalize_dtype(dtype))
  elif isinstance(object, (list, tuple)):
    if object:
      out = stack([array(elt, dtype=dtype) for elt in object])
    else:
      out = onp.array([], dtype)
  elif isscalar(object):
    out = lax.reshape(object, ())
    if dtype and _dtype(out) != xla_bridge.canonicalize_dtype(dtype):
      out = lax.convert_element_type(out, dtype)
  else:
    try:
      view = memoryview(object)
    except TypeError:
      pass  # `object` does not support the buffer interface.
    else:
      return array(onp.asarray(view), dtype, copy)

    raise TypeError("Unexpected input type for array: {}".format(type(object)))

  if ndmin > ndim(out):
    out = lax.reshape(out, (1,) * (ndmin - ndim(out)) + shape(out))
  return out

@_wraps(onp.asarray)
def asarray(a, dtype=None, order=None):
  return array(a, dtype=dtype, copy=False, order=order)


@_wraps(onp.zeros_like)
def zeros_like(x, dtype=None):
  return lax.full_like(x, 0, dtype)


@_wraps(onp.ones_like)
def ones_like(x, dtype=None):
  return lax.full_like(x, 1, dtype)


@_wraps(onp.full)
def full(shape, fill_value, dtype=None):
  return lax.full(shape, fill_value, dtype)


@_wraps(onp.full_like)
def full_like(a, fill_value, dtype=None):
  return lax.full_like(a, fill_value, dtype)


@_wraps(onp.zeros)
def zeros(shape, dtype=onp.dtype("float64")):
  if isinstance(shape, types.GeneratorType):
    raise TypeError("expected sequence object with len >= 0 or a single integer")
  shape = (shape,) if onp.isscalar(shape) else shape
  return lax.full(shape, 0, dtype)

@_wraps(onp.ones)
def ones(shape, dtype=onp.dtype("float64")):
  shape = (shape,) if onp.isscalar(shape) else shape
  return lax.full(shape, 1, dtype)


@_wraps(onp.array_equal)
def array_equal(a1, a2):
  try:
    a1, a2 = asarray(a1), asarray(a2)
  except Exception:
    return False
  return shape(a1) == shape(a2) and all(asarray(a1 == a2))


# We can't create uninitialized arrays in XLA; use zeros for empty.
empty_like = zeros_like
empty = zeros


@_wraps(onp.eye)
def eye(N, M=None, k=None, dtype=onp.dtype("float64")):
  M = N if M is None else M
  if N < 0 or M < 0:
    msg = "negative dimensions are not allowed, got {} and {}"
    raise ValueError(msg.format(N, M))
  if k is None:
    return lax.broadcasted_eye(dtype, (N, M), (0, 1))
  else:
    k_dtype = _dtype(k)
    if not onp.issubdtype(k_dtype, onp.integer):
      msg = "eye argument `k` must be of integer dtype, got {}"
      raise TypeError(msg.format(k_dtype))
    rows = k + lax.broadcasted_iota(k_dtype, (N, M), 0)
    cols = lax.broadcasted_iota(k_dtype, (N, M), 1)
    return lax.convert_element_type(lax.eq(rows, cols), dtype)


@_wraps(onp.identity)
def identity(n, dtype=None):
  return eye(n, dtype=dtype)


@_wraps(onp.arange)
def arange(start, stop=None, step=None, dtype=None):
  # If called like np.arange(N), we create a lazy lax._IotaConstant.
  if stop is None and step is None:
    dtype = dtype or _dtype(start)
    if onp.issubdtype(dtype, onp.integer):
      return lax.iota(dtype, start)  # avoids materializing

  # Fall back to instantiating an ndarray in host memory
  return onp.arange(start, stop=stop, step=step, dtype=dtype)

linspace = onp.linspace
logspace = onp.logspace
geomspace = onp.geomspace
meshgrid = onp.meshgrid


@_wraps(onp.ix_)
def ix_(*args):
  n = len(args)
  output = []
  for i, a in enumerate(args):
    a = asarray(a)
    if len(a.shape) != 1:
      msg = "Arguments to jax.numpy.ix_ must be 1-dimensional, got shape {}"
      raise ValueError(msg.format(a.shape))
    if _dtype(a) == bool_:
      raise NotImplementedError(
        "Boolean arguments to jax.numpy.ix_ are not implemented")
    shape = [1] * n
    shape[i] = a.shape[0]
    if a.size == 0:
      # Numpy uses an integer index type for empty arrays.
      output.append(lax.full(shape, onp.zeros((), onp.intp)))
    else:
      output.append(lax.reshape(a, shape))
  return tuple(output)


@_wraps(onp.repeat)
def repeat(a, repeats, axis=None):
  if not isscalar(repeats):
    raise NotImplementedError(
        "np.repeat implementation only supports scalar repeats")
  if axis is None or isscalar(a):
    a = ravel(a)
    axis = 0
  a_shape = list(shape(a))
  num_dims = len(a_shape)
  if axis < 0:
    axis = axis + num_dims

  if axis < 0 or axis >= num_dims:
    raise ValueError(
        "axis {} is out of bounds for array of dimension {}".format(
            axis, num_dims))

  # Broadcasts to [..., X, repeats, ...] and reshapes to [..., X * repeats, ...]
  broadcast_shape = list(a_shape)
  broadcast_shape.insert(axis + 1, repeats)
  broadcast_dims = onp.concatenate((onp.arange(0, axis + 1),
                                    onp.arange(axis + 2, num_dims + 1)))
  a_shape[axis] *= repeats
  return lax.reshape(
      lax.broadcast_in_dim(a, broadcast_shape, broadcast_dims),
      a_shape)


@_wraps(onp.tri)
def tri(N, M=None, k=0, dtype=None):
  M = M if M is not None else N
  dtype = dtype or float32
  x = arange(N, dtype=int32)
  y = arange(M, dtype=int32)
  mask = lax.ge(
      (lax.broadcast_in_dim(x, shape=(N, M), broadcast_dimensions=(0,)) +
       int32(k)),
      lax.broadcast(y, [N]))
  return lax.convert_element_type(mask, dtype)


@_wraps(onp.tril)
def tril(m, k=0):
  m_shape = shape(m)
  if len(m_shape) < 2:
    raise ValueError("Argument to jax.numpy.tril must be at least 2D")
  mask = tri(*m_shape[-2:], k=k, dtype=bool)
  return lax.select(lax.broadcast(mask, m_shape[:-2]), m, zeros_like(m))


@_wraps(onp.triu)
def triu(m, k=0):
  m_shape = shape(m)
  if len(m_shape) < 2:
    raise ValueError("Argument to jax.numpy.triu must be at least 2D")
  mask = tri(*m_shape[-2:], k=k - 1, dtype=bool)
  return lax.select(lax.broadcast(mask, m_shape[:-2]), zeros_like(m), m)


@_wraps(onp.trace)
def trace(a, offset=0, axis1=0, axis2=1, dtype=None, out=None):
  if out:
    raise NotImplementedError("The 'out' argument to trace is not supported.")

  axis1 = axis1 % ndim(a)
  axis2 = axis2 % ndim(a)

  a_shape = shape(a)
  if dtype is None:
    dtype = _dtype(a)
    if issubdtype(dtype, integer):
      default_int = xla_bridge.canonicalize_dtype(onp.int_)
      if iinfo(dtype).bits < iinfo(default_int).bits:
        dtype = default_int

  # Move the axis? dimensions to the end.
  perm = [i for i in range(len(a_shape)) if i != axis1 and i != axis2]
  perm = perm + [axis1, axis2]
  a = lax.transpose(a, perm)

  # Mask out the diagonal and reduce.
  a = where(eye(a_shape[axis1], a_shape[axis2], k=offset, dtype=bool),
            a, zeros_like(a))
  return sum(a, axis=(-2, -1), dtype=dtype)


diag_indices = onp.diag_indices


@_wraps(onp.diagonal)
def diagonal(a, offset=0, axis1=0, axis2=1):
  a_shape = shape(a)
  a_ndims = len(a_shape)

  # Move the two dimensions to the end.
  axis1 %= a_ndims
  axis2 %= a_ndims
  perm = [i for i in range(a_ndims) if i != axis1 and i != axis2]
  perm = perm + [axis1, axis2]
  a = lax.transpose(a, perm)

  # Mask out the diagonal and reduce over one of the axes
  a = where(eye(a_shape[axis1], a_shape[axis2], k=offset, dtype=bool),
            a, zeros_like(a))
  reduce_axis = -2 if offset < 0 else -1
  d = sum(a, axis=reduce_axis, dtype=_dtype(a))

  # Slice out the correct diagonal size.
  diag_size = _max(0, _min(a_shape[axis1] + _min(offset, 0),
                           a_shape[axis2] - _max(offset, 0)))
  return lax.slice_in_dim(d, 0, diag_size, axis=-1)


@_wraps(onp.diag)
def diag(v, k=0):
  v_shape = shape(v)
  if len(v_shape) == 1:
    zero = lambda x: lax.full_like(x, shape=(), fill_value=0)
    n = v_shape[0] + _abs(k)
    v = lax.pad(v, zero(v), ((_max(0, k), _max(0, -k), 0),))
    return where(eye(n, k=k, dtype=bool), v, zeros_like(v))
  elif len(v_shape) == 2:
    return diagonal(v, offset=k)
  else:
    raise ValueError("diag input must be 1d or 2d")


@_wraps(onp.polyval)
def polyval(p, x):
  if isinstance(p, onp.poly1d):
    p = onp.asarray(p)
  if isinstance(x, onp.poly1d):
    y = 0
  else:
    y = zeros_like(x)
  for i in range(len(p)):
    y = y * x + p[i]
  return y


@_wraps(onp.append)
def append(arr, values, axis=None):
  if axis is None:
    return concatenate([ravel(arr), ravel(values)], 0)
  else:
    return concatenate([arr, values], axis=axis)


### Tensor contraction operations


@_wraps(onp.dot)
def dot(a, b):  # pylint: disable=missing-docstring
  _check_arraylike("dot", a, b)
  a, b = _promote_dtypes(a, b)
  a_ndim, b_ndim = ndim(a), ndim(b)
  if a_ndim == 0 or b_ndim == 0:
    return lax.mul(a, b)
  if _max(a_ndim, b_ndim) <= 2:
    return lax.dot(a, b)

  if b_ndim == 1:
    contract_dims = ((a_ndim - 1,), (0,))
  else:
    contract_dims = ((a_ndim - 1,), (b_ndim - 2,))
  batch_dims = ((), ())
  return lax.dot_general(a, b, (contract_dims, batch_dims))


@_wraps(onp.matmul)
def matmul(a, b):  # pylint: disable=missing-docstring
  _check_arraylike("matmul", a, b)
  a_is_vec, b_is_vec = (ndim(a) == 1), (ndim(b) == 1)
  a = lax.reshape(a, (1,) + shape(a)) if a_is_vec else a
  b = lax.reshape(b, shape(b) + (1,)) if b_is_vec else b

  a, b = _promote_dtypes(a, b)
  batch_shape = lax.broadcast_shapes(shape(a)[:-2], shape(b)[:-2])
  a = broadcast_to(a, batch_shape + shape(a)[-2:])
  b = broadcast_to(b, batch_shape + shape(b)[-2:])
  batch_dims = tuple(range(len(batch_shape)))
  result = lax.dot_general(a, b, (((ndim(a) - 1,), (ndim(b) - 2,)),
                                  (batch_dims, batch_dims)))

  if a_is_vec or b_is_vec:
    m, n = shape(result)[-2:]
    new_m = () if a_is_vec else (m,)
    new_n = () if b_is_vec else (n,)
    return lax.reshape(result, batch_shape + new_m + new_n)
  else:
    return result


@_wraps(onp.vdot)
def vdot(a, b):
  if onp.issubdtype(_dtype(a), onp.complexfloating):
    a = conj(a)
  return dot(a.ravel(), b.ravel())


@_wraps(onp.tensordot)
def tensordot(a, b, axes=2):
  _check_arraylike("tensordot", a, b)
  if not (ndim(a) >= 1 and ndim(b) >= 1):
    msg = "tensordot requires a.ndim and b.dim to be at least 1, got {} and {}."
    raise TypeError(msg.format(ndim(a), ndim(b)))

  if type(axes) is int:
    if axes == 0:
      a, b = _promote_dtypes(a, b)
      return lax.mul(lax.reshape(a, shape(a) + (1,) * ndim(b)),
                     lax.reshape(b, (1,) * ndim(a) + shape(b)))
    else:
      a, b = _promote_dtypes(a, b)
      a_reshape = lax.reshape(a, (_prod(a.shape[:-axes]), _prod(a.shape[-axes:])))
      b_reshape = lax.reshape(b, (_prod(b.shape[:axes]), _prod(b.shape[axes:])))
      out_reshape = lax.dot(a_reshape, b_reshape)
      return lax.reshape(out_reshape, a.shape[:-axes] + b.shape[axes:])
  elif type(axes) in (list, tuple) and len(axes) == 2:
    ax1, ax2 = axes
    if type(ax1) == type(ax2) == int:
      a_transposed = moveaxis(a, ax1, -1) if ax1 != a.ndim - 1 else a
      b_transposed = moveaxis(b, ax2, 0) if ax2 != 0 else b
      return tensordot(a_transposed, b_transposed, 1)
    elif type(ax1) in (list, tuple) and type(ax2) in (list, tuple):
      if len(ax1) != len(ax2):
        msg = "tensordot requires axes lists to have equal length, got {} and {}."
        raise TypeError(msg.format(ax1, ax2))
      num_axes = len(ax1)
      a_transposed = moveaxis(a, ax1, tuple(range(a.ndim - num_axes, a.ndim)))
      b_transposed = moveaxis(b, ax2, tuple(range(num_axes)))
      return tensordot(a_transposed, b_transposed, num_axes)
  msg = ("tensordot axes argument must be an int, a pair of ints, or a pair of "
         "lists/tuples of ints.")
  raise TypeError(msg)


@_wraps(onp.einsum)
def einsum(*operands, **kwargs):
  optimize = kwargs.pop('optimize', 'auto')
  optimize = 'greedy' if optimize is True else optimize
  if kwargs:
    msg = 'invalid keyword arguments for einsum: {}'
    raise TypeError(msg.format(', '.join(kwargs)))
  # using einsum_call=True here is an internal api for opt_einsum
  operands, contractions = opt_einsum.contract_path(
      *operands, einsum_call=True, use_blas=True, optimize=optimize)
  contractions = tuple(data[:3] for data in contractions)
  return _einsum(operands, contractions)

@_wraps(onp.einsum_path)
def einsum_path(subscripts, *operands, **kwargs):
  optimize = kwargs.pop('optimize', 'greedy')
  # using einsum_call=True here is an internal api for opt_einsum
  return opt_einsum.contract_path(subscripts, *operands, optimize=optimize)

@partial(jit, static_argnums=(1,))
def _einsum(operands, contractions):
  operands = list(_promote_dtypes(*operands))
  sum = lambda x, axes: lax.reduce(x, onp.array(0, x.dtype), lax.add, axes)

  def sum_uniques(operand, names, uniques):
    if uniques:
      axes = [names.index(name) for name in uniques]
      operand = sum(operand, axes)
      names = removechars(names, uniques)
    return operand, names

  def sum_repeats(operand, names, counts, keep_names):
    for name, count in counts.items():
      if count > 1:
        axes = [i for i, n in enumerate(names) if n == name]
        eye = lax.broadcasted_eye(operand.dtype, operand.shape, axes)
        if name not in keep_names:
          operand = sum(operand * eye, axes)
          names = names.replace(name, '')
        else:
          operand = sum(operand * eye, axes[:-1])
          names = names.replace(name, '', count - 1)
    return operand, names

  for operand_indices, contracted_names, einstr in contractions:
    input_str, result_names = einstr.split('->')
    input_names = input_str.split(',')

    # switch on the number of operands to be processed in this loop iteration.
    # every case here sets 'operand' and 'names'.
    if len(operand_indices) == 1:
      operand = operands.pop(operand_indices[0])
      names, = input_names
      counts = collections.Counter(names)

      # sum out unique contracted indices with a single reduce-sum
      uniques = [name for name in contracted_names if counts[name] == 1]
      operand, names = sum_uniques(operand, names, uniques)

      # for every repeated index, do a contraction against an identity matrix
      operand, names = sum_repeats(operand, names, counts, result_names)

    elif len(operand_indices) == 2:
      lhs, rhs = map(operands.pop, operand_indices)
      lhs_counts, rhs_counts = map(collections.Counter, input_names)
      lhs_names, rhs_names = input_names

      # sum out unique contracted indices in lhs and rhs
      lhs_uniques = [name for name in contracted_names
                     if lhs_counts[name] == 1 and rhs_counts[name] == 0]
      lhs, lhs_names = sum_uniques(lhs, lhs_names, lhs_uniques)

      rhs_uniques = [name for name in contracted_names
                     if rhs_counts[name] == 1 and lhs_counts[name] == 0]
      rhs, rhs_names = sum_uniques(rhs, rhs_names, rhs_uniques)

      # for every repeated index, contract against an identity matrix
      lhs, lhs_names = sum_repeats(lhs, lhs_names, lhs_counts,
                                   result_names + rhs_names)
      rhs, rhs_names = sum_repeats(rhs, rhs_names, rhs_counts,
                                   result_names + lhs_names)

      contracted_names = contracted_names & (set(lhs_names) | set(rhs_names))
      batch_names = (set(lhs_names) & set(rhs_names)) - contracted_names
      lhs_batch, rhs_batch = unzip2((lhs_names.find(n), rhs_names.find(n))
                                    for n in batch_names)

      # NOTE(mattjj): this can fail non-deterministically in python3, maybe
      # due to opt_einsum
      assert _all(name in lhs_names and name in rhs_names and
                  lhs.shape[lhs_names.index(name)] == rhs.shape[rhs_names.index(name)]
                  for name in contracted_names)

      # move batch dims to the front (required by lax.dot_general, and easier)
      batch_dims = tuple(range(len(batch_names)))
      if lhs_batch != rhs_batch or set(lhs_batch) != set(batch_dims):
        lhs = moveaxis(lhs, lhs_batch, batch_dims)
        lhs_names = _movechars(lhs_names, lhs_batch, batch_dims)
        rhs = moveaxis(rhs, rhs_batch, batch_dims)
        rhs_names = _movechars(rhs_names, rhs_batch, batch_dims)
        batch_names = ''.join(batch_names)
      else:
        batch_dims = tuple(lhs_batch)
        batch_names = ''.join(lhs_names[i] for i in range(len(lhs_names))
                              if i in batch_dims)

      if contracted_names:
        # contract using lax.dot_general
        lhs_cont, rhs_cont = unzip2((lhs_names.index(n), rhs_names.index(n))
                                    for n in contracted_names)
        operand = _dot_general(lhs, rhs, lhs_cont, rhs_cont, len(batch_dims))
        deleted_names = batch_names + ''.join(contracted_names)
        names = (batch_names + removechars(lhs_names, deleted_names)
                 + removechars(rhs_names, deleted_names))
      else:
        # no contraction, just a tensor product
        nbatch = len(batch_names)
        assert lhs.shape[:nbatch] == rhs.shape[:nbatch]
        names = batch_names + lhs_names[nbatch:] + rhs_names[nbatch:]
        lhs_shape = lhs.shape + (1,) * (rhs.ndim - nbatch)
        rhs_shape = rhs.shape[:nbatch] + (1,) * (lhs.ndim - nbatch) + rhs.shape[nbatch:]
        operand = lax.reshape(lhs, lhs_shape) * lax.reshape(rhs, rhs_shape)

    else:
      raise NotImplementedError  # if this is actually reachable, open an issue!

    # the resulting 'operand' with axis labels 'names' should be a permutation
    # of the desired result
    assert len(names) == len(result_names) == len(set(names))
    assert set(names) == set(result_names)
    if names != result_names:
      perm = tuple([names.index(name) for name in result_names])
      operand = lax.transpose(operand, perm)
    operands.append(operand)  # used in next iteration

  return operands[0]


def _dot_general(lhs, rhs, lhs_cont, rhs_cont, nbatch):
  """Helper for einsum contractions."""
  # lax.dot_general has some tight constraints on dimension_numbers that this
  # wrapper loosens via transposes and reshapes
  assert len(lhs_cont) == len(rhs_cont) > 0
  ncont = len(lhs_cont)
  lhs_ntensor = lhs.ndim - nbatch - ncont
  rhs_ntensor = rhs.ndim - nbatch - ncont
  batch_dims = tuple(range(nbatch))

  if ncont == 1 and 0 <= lhs_ntensor <= 1 and 0 <= rhs_ntensor <= 1:
    dimension_numbers = [(lhs_cont, rhs_cont), (batch_dims, batch_dims)]
    return lax.dot_general(lhs, rhs, dimension_numbers)
  else:
    # move contracting dimensions to the end. lax.dot_general only allows one
    # contracting dimension, so if there's more than one we collapse them.
    if ncont > 1:
      lhs_cdims = tuple(range(lhs.ndim - ncont, lhs.ndim))
      lhs = moveaxis(lhs, lhs_cont, lhs_cdims)
      lhs = lhs.reshape(lhs.shape[:-ncont] + (-1,))

      rhs_cdims = tuple(range(rhs.ndim - ncont, rhs.ndim))
      rhs = moveaxis(rhs, rhs_cont, rhs_cdims)
      rhs = rhs.reshape(rhs.shape[:-ncont] + (-1,))
    else:
      lhs = moveaxis(lhs, lhs_cont[0], -1)
      rhs = moveaxis(rhs, rhs_cont[0], -1)

    # lax.dot_general only allows zero or one tensor product dims per operand,
    # so if there's more than one we collapse them.
    result_shape = lhs.shape[:nbatch] + lhs.shape[nbatch:-1] + rhs.shape[nbatch:-1]

    if lhs_ntensor > 1:
      lhs = lhs.reshape(lhs.shape[:nbatch] + (-1,) + lhs.shape[-1:])

    if rhs_ntensor > 1:
      rhs = rhs.reshape(rhs.shape[:nbatch] + (-1,) + rhs.shape[-1:])

    lhs_cont, rhs_cont = [lhs.ndim - 1], [rhs.ndim - 1]
    dimension_numbers = [(lhs_cont, rhs_cont), (batch_dims, batch_dims)]
    result = lax.dot_general(lhs, rhs, dimension_numbers)
    return lax.reshape(result, result_shape)


def _movechars(s, src, dst):
  """Helper for einsum string munging, like moveaxis on identifier strings."""
  chars = [c for i, c in enumerate(s) if i not in src]
  for i, j in sorted(zip(dst, src)):
    chars.insert(i, s[j])
  return ''.join(chars)


@_wraps(onp.inner)
def inner(a, b):
  if ndim(a) == 0 or ndim(b) == 0:
    return a * b
  return tensordot(a, b, (-1, -1))


@_wraps(onp.outer)
def outer(a, b, out=None):
  if out:
    raise NotImplementedError("The 'out' argument to outer is not supported.")
  return ravel(a)[:, None] * ravel(b)

@_wraps(onp.cross)
def cross(a, b, axisa=-1, axisb=-1, axisc=-1, axis=None):
    if axis is not None:
        axisa = axis
        axisb = axis
        axisc = axis

    a_ndims = len(shape(a))
    b_ndims = len(shape(b))
    axisa = _canonicalize_axis(axisa, a_ndims)
    axisb = _canonicalize_axis(axisb, b_ndims)
    a = moveaxis(a, axisa, -1)
    b = moveaxis(b, axisb, -1)
    a_shape = shape(a)
    b_shape = shape(b)

    if a_shape[-1] not in (2, 3) or b_shape[-1] not in (2, 3):
        raise ValueError("Dimension must be either 2 or 3 for cross product")

    if a_shape[-1] == 2 and b_shape[-1] == 2:
        return a[..., 0] * b[..., 1] - a[..., 1] * b[..., 0]

    if a_shape[-1] == 2:
        a = concatenate((a, zeros(a_shape[:-1] + (1,), dtype=a.dtype)), axis=-1)
    elif b_shape[-1] == 2:
        b = concatenate((b, zeros(b_shape[:-1] + (1,), dtype=b.dtype)), axis=-1)

    a0 = a[..., 0]
    a1 = a[..., 1]
    a2 = a[..., 2]
    b0 = b[..., 0]
    b1 = b[..., 1]
    b2 = b[..., 2]

    c = array([a1 * b2 - a2 * b1,
               a2 * b0 - a0 * b2,
               a0 * b1 - a1 * b0])

    c_ndims = len(shape(c))
    axisc = _canonicalize_axis(axisc, c_ndims)

    return moveaxis(c, 0, axisc)

@_wraps(onp.kron)
def kron(a, b):
  a, b = _promote_dtypes(a, b)
  if ndim(a) < ndim(b):
    a = reshape(a, (1,) * (ndim(b) - ndim(a)) + shape(a))
  elif ndim(b) < ndim(a):
    b = reshape(b, (1,) * (ndim(a) - ndim(b)) + shape(b))
  a_reshaped = reshape(a, [i for d in shape(a) for i in (d, 1)])
  b_reshaped = reshape(b, [i for d in shape(b) for i in (1, d)])
  out_shape = tuple(onp.multiply(shape(a), shape(b)))
  return reshape(lax.mul(a_reshaped, b_reshaped), out_shape)


@_wraps(onp.vander)
def vander(x, N=None, increasing=False):
  x = asarray(x)
  dtype = _dtype(x)
  if ndim(x) != 1:
    raise ValueError("x must be a one-dimensional array")
  x_shape = shape(x)
  N = N or x_shape[0]
  if N < 0:
    raise ValueError("N must be nonnegative")

  iota = lax.iota(dtype, N)
  if not increasing:
    iota = lax.sub(lax._const(iota, N - 1), iota)

  return power(x[..., None], iota)


### Misc


@_wraps(onp.argmax)
def argmax(a, axis=None):
  if axis is None:
    a = ravel(a)
    axis = 0
  return _argminmax(max, a, axis)


@_wraps(onp.argmin)
def argmin(a, axis=None):
  if axis is None:
    a = ravel(a)
    axis = 0
  return _argminmax(min, a, axis)


# TODO(mattjj): redo this lowering with a call to variadic lax.reduce
def _argminmax(op, a, axis):
  shape = [1] * a.ndim
  shape[axis] = a.shape[axis]
  idxs = onp.arange(a.shape[axis]).reshape(shape)
  maxval = onp.iinfo(xla_bridge.canonicalize_dtype(idxs.dtype)).max
  mask_idxs = where(lax._eq_meet(a, op(a, axis, keepdims=True)), idxs, maxval)
  return min(mask_idxs, axis)


@_wraps(onp.sort)
def sort(a, axis=-1, kind='quicksort', order=None):
  if kind != 'quicksort':
    warnings.warn("'kind' argument to sort is ignored.")
  if order is not None:
    raise ValueError("'order' argument to sort is not supported.")

  if axis is None:
    return lax.sort(a.ravel(), 0)
  else:
    return lax.sort(a, axis % ndim(a))


@_wraps(onp.argsort)
def argsort(a, axis=-1, kind='quicksort', order=None):
  if kind != 'quicksort':
    warnings.warn("'kind' argument to argsort is ignored.")
  if order is not None:
    raise ValueError("'order' argument to argsort is not supported.")

  if axis is None:
    return argsort(a.ravel(), 0)
  else:
    axis = axis % ndim(a)
    iota = lax.broadcasted_iota(onp.int64, shape(a), axis)
    _, perm = lax.sort_key_val(a, iota, dimension=axis)
    return perm


@_wraps(onp.roll)
def roll(a, shift, axis=None):
  a = asarray(a)
  a_shape = shape(a)
  if axis is None:
    return lax.reshape(roll(ravel(a), shift, axis=0), a_shape)

  a_ndim = len(a_shape)
  shift = asarray(shift)
  axis = onp.asarray(axis)
  b_shape = lax.broadcast_shapes(shift.shape, axis.shape, (1,))
  if len(b_shape) != 1:
    msg = "'shift' and 'axis' arguments to roll must be scalars or 1D arrays"
    raise ValueError(msg)
  if b_shape[0] > a_ndim:
    raise ValueError("More shifts/axes than dimensions of input to roll.")

  for x, i in zip(broadcast_to(shift, b_shape),
                  onp.broadcast_to(axis, b_shape)):
    i = _canonicalize_axis(i, a_ndim)
    x = remainder(x, (a_shape[i] or 1))
    a = lax.concatenate((a, a), i)
    a = lax.dynamic_slice_in_dim(a, a_shape[i] - x, a_shape[i], axis=i)
  return a


@_wraps(onp.take)
def take(a, indices, axis=None, out=None, mode=None):
  if out:
    raise NotImplementedError("The 'out' argument to np.take is not supported.")

  a = asarray(a)
  indices = asarray(indices)

  if axis is None:
    a = ravel(a)
    axis = 0
  axis = _canonicalize_axis(axis, ndim(a))

  if mode == "raise":
    # TODO(phawkins): we have no way to report out of bounds errors yet.
    raise NotImplementedError("The 'raise' mode to np.take is not supported.")
  elif mode == "wrap":
    indices = mod(indices, _constant_like(indices, a.shape[axis]))
  elif mode != "clip" and mode is not None:
    raise ValueError("Invalid mode '{}' for np.take".format(mode))

  index_dims = len(shape(indices))
  slice_sizes = list(shape(a))
  slice_sizes[axis] = 1
  dnums = lax.GatherDimensionNumbers(
    offset_dims=tuple(
      list(range(axis)) +
      list(range(axis + index_dims, len(a.shape) + index_dims - 1))),
    collapsed_slice_dims=(axis,),
    start_index_map=(axis,))
  return lax.gather(a, indices[..., None], dimension_numbers=dnums,
                    slice_sizes=tuple(slice_sizes))


@partial(jit, static_argnums=(2,))
def _take_along_axis(arr, indices, axis):
  if axis is None:
    if ndim(indices) != 1:
      msg = "take_along_axis indices must be 1D if axis=None, got shape {}"
      raise ValueError(msg.format(shape(indices)))
    return take_along_axis(arr.ravel(), indices, 0)
  rank = ndim(arr)
  if rank != ndim(indices):
    msg = "indices and arr must have the same number of dimensions; {} vs. {}"
    raise ValueError(msg.format(ndim(indices), ndim(arr)))
  axis = _canonicalize_axis(axis, rank)

  arr_shape = list(shape(arr))
  axis_size = arr_shape[axis]
  arr_shape[axis] = 1
  idx_shape = shape(indices)
  out_shape = lax.broadcast_shapes(idx_shape, tuple(arr_shape))

  index_dims = [i for i, idx in enumerate(idx_shape) if i == axis or idx != 1]

  gather_index_shape = tuple(onp.array(out_shape)[index_dims]) + (1,)
  gather_indices = []
  slice_sizes = []
  offset_dims = []
  start_index_map = []
  collapsed_slice_dims = []
  j = 0
  for i in range(rank):
    if i == axis:
      indices = indices % _constant_like(indices, axis_size)
      gather_indices.append(lax.reshape(indices, gather_index_shape))
      slice_sizes.append(1)
      start_index_map.append(i)
      collapsed_slice_dims.append(i)
      j += 1
    elif idx_shape[i] != 1:
      iota = lax.iota(_dtype(indices), out_shape[i])
      iota = lax.tie_in(arr, iota)
      iota = lax.broadcast_in_dim(iota, gather_index_shape, (j,))
      gather_indices.append(iota)
      slice_sizes.append(1)
      start_index_map.append(i)
      collapsed_slice_dims.append(i)
      j += 1
    else:
      # If idx_shape[i] == 1, we can just take the entirety of the arr's axis
      # and avoid forming an iota index.
      offset_dims.append(i)
      slice_sizes.append(arr_shape[i])

  gather_indices = lax.concatenate(gather_indices, dimension=j)
  dnums = lax.GatherDimensionNumbers(
    offset_dims=tuple(offset_dims),
    collapsed_slice_dims=tuple(collapsed_slice_dims),
    start_index_map=tuple(start_index_map))
  return lax.gather(arr, gather_indices, dnums, tuple(slice_sizes))


@_wraps(getattr(onp, "take_along_axis", None))
def take_along_axis(arr, indices, axis):
  return _take_along_axis(arr, indices, axis)

### Indexing

def _rewriting_take(arr, idx):
  # Computes arr[idx].
  # All supported cases of indexing can be implemented as an XLA gather,
  # followed by an optional reverse and a reshape.
  arr = asarray(arr)
  indexer = _index_to_gather(shape(arr), idx)  # shared with _scatter_update

  y = lax.gather(arr, indexer.gather_indices, indexer.dnums,
                 indexer.gather_slice_shape)

  # Reverses axes with negative strides.
  if indexer.reversed_y_dims:
    y = lax.rev(y, indexer.reversed_y_dims)

  # This adds np.newaxis/None dimensions.
  return lax.reshape(y, indexer.slice_shape)

_Indexer = collections.namedtuple("_Indexer", [
  # The expected shape of the slice output.
  "slice_shape",

  # The slice shape to pass to lax.gather().
  "gather_slice_shape",

  # The gather indices to use.
  "gather_indices",

  # A GatherDimensionNumbers object describing the gather to perform.
  "dnums",

  # Slice dimensions that have negative strides, and so must be reversed after
  # the gather.
  "reversed_y_dims",

  # For scatters, we must eliminate any axes created by `newaxis`, which
  # are the following dimensions, which must be of size 1. For gathers, we
  # simply reshape to `slice_shape` to introduce the new axes.
  "newaxis_dims",
])

def _index_to_gather(x_shape, idx):
  # Convert list indices to tuples in cases (deprecated by NumPy.)
  idx = _eliminate_deprecated_list_indexing(idx)

  # Expand any (concrete) boolean indices. We can then use advanced integer
  # indexing logic to handle them.
  idx = _expand_bool_indices(idx)

  # Remove ellipses and add trailing slice(None)s.
  idx = _canonicalize_tuple_index(len(x_shape), idx)

  # Check for advanced indexing:
  # https://docs.scipy.org/doc/numpy/reference/arrays.indexing.html#advanced-indexing

  # Do the advanced indexing axes appear contiguously? If not, NumPy semantics
  # move the advanced axes to the front.
  advanced_axes_are_contiguous = False

  advanced_indexes = None

  # The positions of the advanced indexing axes in `idx`.
  idx_advanced_axes = []

  # The positions of the advanced indexes in x's shape.
  # collapsed, after None axes have been removed. See below.
  x_advanced_axes = None

  if _is_advanced_int_indexer(idx):
    idx_no_nones = [(i, d) for i, d in enumerate(idx) if d is not None]
    advanced_pairs = (
      (asarray(e), i, j) for j, (i, e) in enumerate(idx_no_nones)
      if (isinstance(e, collections.Sequence) or isinstance(e, ndarray)))
    advanced_pairs = ((mod(e, _constant_like(e, x_shape[j])), i, j)
                      for e, i, j in advanced_pairs)
    advanced_indexes, idx_advanced_axes, x_advanced_axes = zip(*advanced_pairs)
    advanced_axes_are_contiguous = onp.all(onp.diff(idx_advanced_axes) == 1)

  _int = lambda aval: not aval.shape and onp.issubdtype(aval.dtype, onp.integer)

  x_axis = 0  # Current axis in x.
  y_axis = 0  # Current axis in y, before collapsing. See below.
  collapsed_y_axis = 0  # Current axis in y, after collapsing.

  # Scatter dimension numbers.
  offset_dims = []
  collapsed_slice_dims = []
  start_index_map = []

  gather_indices = zeros((0,), dtype=int32)

  # We perform three transformations to y before the scatter op, in order:
  # First, y is broadcast to slice_shape. In general `y` only need broadcast to
  # the right shape.
  slice_shape = []

  # Next, y is squeezed to remove newaxis_dims. This removes np.newaxis/`None`
  # indices, which the scatter cannot remove itself.
  newaxis_dims = []

  # Finally, we reverse reversed_y_dims to handle slices with negative strides.
  reversed_y_dims = []

  gather_slice_shape = []

  for idx_pos, i in enumerate(idx):
    # Handle the advanced indices here if:
    # * the advanced indices were not contiguous and we are the start.
    # * we are at the position of the first advanced index.
    if (advanced_indexes is not None and
        (advanced_axes_are_contiguous and idx_pos == idx_advanced_axes[0] or
         not advanced_axes_are_contiguous and idx_pos == 0)):
      advanced_indexes = broadcast_arrays(*advanced_indexes)
      shape = advanced_indexes[0].shape
      ndim = len(shape)
      advanced_indexes = [
        lax.convert_element_type(lax.reshape(a, shape + (1,)), int32)
        for a in advanced_indexes]

      # Broadcast gather_indices from [..., k] to [..., 1, 1, ..., 1, k].
      gather_indices = lax.broadcast_in_dim(
        gather_indices, onp.insert(gather_indices.shape, -1, shape),
        tuple(range(gather_indices.ndim - 1)) + (gather_indices.ndim + ndim - 1,))
      gather_indices = concatenate([gather_indices] + advanced_indexes, -1)
      start_index_map.extend(x_advanced_axes)
      collapsed_slice_dims.extend(x_advanced_axes)
      slice_shape.extend(shape)
      y_axis += ndim
      collapsed_y_axis += ndim

    # Per-index bookkeeping for advanced indexes.
    if idx_pos in idx_advanced_axes:
      x_axis += 1
      gather_slice_shape.append(1)
      continue

    try:
      abstract_i = core.get_aval(i)
    except TypeError:
      abstract_i = None
    # Handle basic int indexes.
    if (isinstance(abstract_i, ConcreteArray) or
        isinstance(abstract_i, ShapedArray)) and _int(abstract_i):
      i = mod(i, _constant_like(i, x_shape[x_axis]))
      i = lax.convert_element_type(i, int32)
      i = broadcast_to(i, tuple(gather_indices.shape[:-1]) + (1,))
      gather_indices = concatenate((gather_indices, i), -1)
      collapsed_slice_dims.append(x_axis)
      gather_slice_shape.append(1)
      start_index_map.append(x_axis)
      x_axis += 1
    # Handle np.newaxis (None)
    elif i is None:
      slice_shape.append(1)
      newaxis_dims.append(y_axis)
      y_axis += 1
    # Handle slice(None)
    elif _is_slice_none(i):
      slice_shape.append(x_shape[x_axis])
      gather_slice_shape.append(x_shape[x_axis])
      offset_dims.append(collapsed_y_axis)
      collapsed_y_axis += 1
      y_axis += 1
      x_axis += 1
    # Handle slice index (only static, otherwise an error is raised)
    elif isinstance(i, slice):
      if not _all(elt is None or type(core.get_aval(elt)) is ConcreteArray
                  for elt in (i.start, i.stop, i.step)):
        msg = ("Array slice indices must have static start/stop/step to be used "
               "with Numpy indexing syntax. Try lax.dynamic_slice/"
               "dynamic_update_slice instead.")
        raise IndexError(msg)
      start, limit, stride, needs_rev = _static_idx(i, x_shape[x_axis])
      if needs_rev:
        reversed_y_dims.append(collapsed_y_axis)
      if stride == 1:
        i = lax.convert_element_type(start, int32)
        i = broadcast_to(i, tuple(gather_indices.shape[:-1]) + (1,))
        gather_indices = concatenate((gather_indices, i), -1)
        slice_shape.append(limit - start)
        gather_slice_shape.append(limit - start)
        offset_dims.append(collapsed_y_axis)
        start_index_map.append(x_axis)
      else:
<<<<<<< HEAD
        idx = onp.asarray(idx)
        reshaped_arr = arr.reshape((-1,) + arr.shape[idx.ndim:])
        int_idx, = onp.nonzero(idx.ravel())
        return lax.index_take(reshaped_arr, (int_idx,), (0,))

  # Handle non-advanced tuple indices by recursing once
  elif isinstance(idx, tuple) and _all(onp.ndim(elt) == 0 for elt in idx):
    canonical_idx = _canonicalize_tuple_index(arr, idx)
    result, axis = arr, 0
    # TODO(mattjj): could generate a single HLO here, rather than one for each
    # elt in canonical idx. For example, x[0, :, 0] generates three HLOs now.
    for elt in (elt for elt in canonical_idx if elt is not None):
      result = _rewriting_take(result, elt, axis=axis)
      axis += isinstance(elt, slice)   # advance axis index if not eliminated
    unexpanded_shape_itr = iter(result.shape)
    result_shape = tuple(1 if elt is None else next(unexpanded_shape_itr)
                         for elt in canonical_idx if isinstance(elt, (type(None), slice)))
    return lax.reshape(result, result_shape) if result_shape else result

  # Handle advanced indexing (non-tuple sequence, ndarray of dtype int or bool,
  # or a tuple with at least one sequence object).
  # https://docs.scipy.org/doc/numpy/reference/arrays.indexing.html#advanced-indexing
  # https://gist.github.com/seberg/976373b6a2b7c4188591

  # Handle integer array indexing *without* ellipsis/slices/nones
  # https://docs.scipy.org/doc/numpy/reference/arrays.indexing.html#integer-array-indexing
  if _is_advanced_int_indexer_without_slices(idx):
    if isinstance(idx, (tuple, list)):
      if _any(_shape(e) for e in idx):
        # At least one sequence element in the index list means broadcasting.
        idx = broadcast_arrays(*idx)
      else:
        # The index list is a flat list of integers.
        idx = [lax.concatenate([lax.reshape(e, (1,)) for e in idx], 0)]
=======
        i = arange(start, limit, stride, dtype=int32)
        size = i.shape[0]
        slice_shape.append(size)
        gather_slice_shape.append(1)
        gather_indices_shape = tuple(gather_indices.shape[:-1]) + (size,)
        i = lax.broadcast_in_dim(
            i, shape=gather_indices_shape + (1,),
            broadcast_dimensions=(len(gather_indices_shape) - 1,))
        gather_indices = lax.broadcast_in_dim(
            gather_indices,
            shape=gather_indices_shape + (len(start_index_map),),
            broadcast_dimensions=(
              tuple(range(len(gather_indices_shape) - 1)) +
              (len(gather_indices_shape),)))
        gather_indices = concatenate(
          (gather_indices, i), len(gather_indices_shape))
        start_index_map.append(x_axis)
        collapsed_slice_dims.append(x_axis)

      collapsed_y_axis += 1
      y_axis += 1
      x_axis += 1
>>>>>>> 5861e37e
    else:
      msg = "Indexing mode not yet supported. Open a feature request!\n{}"
      raise IndexError(msg.format(idx))

  dnums = lax.GatherDimensionNumbers(
    offset_dims = tuple(offset_dims),
    collapsed_slice_dims = tuple(sorted(collapsed_slice_dims)),
    start_index_map = tuple(start_index_map)
  )
  return _Indexer(
    slice_shape=slice_shape,
    newaxis_dims=tuple(newaxis_dims),
    gather_slice_shape=gather_slice_shape,
    reversed_y_dims=reversed_y_dims,
    dnums=dnums,
    gather_indices=gather_indices)

def _should_unpack_list_index(x):
  """Helper for _eliminate_deprecated_list_indexing."""
  return (isinstance(x, ndarray) and onp.ndim(x) != 0
          or isinstance(x, collections.Sequence)
          or isinstance(x, slice) or x is Ellipsis or x is None)

def _eliminate_deprecated_list_indexing(idx):
  # "Basic slicing is initiated if the selection object is a non-array,
  # non-tuple sequence containing slice objects, [Ellipses, or newaxis
  # objects]". Detects this case and canonicalizes to a tuple. This case is
  # deprecated by NumPy and exists for backward compatibility.
  if not isinstance(idx, tuple):
    if isinstance(idx, collections.Sequence) and not isinstance(idx, ndarray):
      if _any(_should_unpack_list_index(i) for i in idx):
        idx = tuple(idx)
      else:
        idx = (idx,)
    else:
      idx = (idx,)
  return idx

def _expand_bool_indices(idx):
  """Converts concrete bool indexes into advanced integer indexes."""
  out = []
  for i in idx:
    try:
      abstract_i = core.get_aval(i)
    except TypeError:
      abstract_i = None
    if (isinstance(abstract_i, ShapedArray) and onp.issubdtype(abstract_i.dtype, onp.bool_)
          or isinstance(i, list) and _all(not _shape(e) and onp.issubdtype(_dtype(e), onp.bool_)
                                          for e in i)):
      if isinstance(i, list):
        i = array(i)
        abstract_i = core.get_aval(i)

      if not type(abstract_i) is ConcreteArray:
        msg = ("Array boolean indices must be static (e.g. no dependence on an "
               "argument to a jit or vmap function).")
        raise IndexError(msg)
      else:
        out.extend(onp.where(i))
    else:
      out.append(i)
  return tuple(out)

def _is_slice_none(idx):
  """Return True if idx is equal to slice(None), False otherwise."""
  if isinstance(idx, slice):
    return idx.start is None and idx.stop is None and idx.step is None

# TODO(mattjj): clean up this logic
def _is_advanced_int_indexer(idx):
  """Returns True if idx should trigger int array indexing, False otherwise."""
  # https://docs.scipy.org/doc/numpy/reference/arrays.indexing.html#advanced-indexing
  assert isinstance(idx, tuple)
  if _all(onp.ndim(elt) == 0 for elt in idx):
    return False
  return _all(e is None or e is Ellipsis or isinstance(e, slice)
              or _is_int_arraylike(e) for e in idx)

def _is_int_arraylike(x):
  """Returns True if x is array-like with integer dtype, False otherwise."""
  return (isinstance(x, int) and not isinstance(x, bool)
          or onp.issubdtype(getattr(x, "dtype", None), onp.integer)
          or isinstance(x, (list, tuple)) and _all(_is_int_arraylike(e) for e in x))


def _canonicalize_tuple_index(arr_ndim, idx):
  """Helper to remove Ellipsis and add in the implicit trailing slice(None)."""
  len_without_none = _sum(1 for e in idx if e is not None and e is not Ellipsis)
  if len_without_none > arr_ndim:
    msg = "Too many indices for array: {} non-None/Ellipsis indices for dim {}."
    raise IndexError(msg.format(len_without_none, arr_ndim))
  ellipses = (i for i, elt in enumerate(idx) if elt is Ellipsis)
  ellipsis_index = next(ellipses, None)
  if ellipsis_index is not None:
    if next(ellipses, None) is not None:
      msg = "Multiple ellipses (...) not supported: {}."
      raise IndexError(msg.format(list(map(type, idx))))
    colons = (slice(None),) * (arr_ndim - len_without_none)
    idx = idx[:ellipsis_index] + colons + idx[ellipsis_index + 1:]
  elif len_without_none < arr_ndim:
    colons = (slice(None),) * (arr_ndim - len_without_none)
    idx = tuple(idx) + colons
  return idx


def _static_idx(idx, size):
  """Helper function to compute the static slice start/limit/stride values."""
  assert isinstance(idx, slice)
  start, stop, step = idx.indices(size)
  if (step < 0 and stop >= start) or (step > 0 and start >= stop):
    return 0, 0, 1, False  # sliced to size zero

  if step > 0:
    return start, stop, step, False
  else:
    k  = (start - stop - 1) % (-step)
    return stop + k + 1, start + 1, -step, True


blackman = onp.blackman
bartlett = onp.bartlett
hamming = onp.hamming
hanning = onp.hanning
kaiser = onp.kaiser  # TODO: lower via lax to allow non-constant beta.


@_wraps(getattr(onp, "gcd", None))
def gcd(x1, x2):
  if (not issubdtype(_dtype(x1), integer) or
      not issubdtype(_dtype(x2), integer)):
    raise ValueError("Arguments to gcd must be integers.")
  def cond_fn(xs):
    x1, x2 = xs
    return any(x2 != 0)
  def body_fn(xs):
    x1, x2 = xs
    x1, x2 = (where(x2 != 0, x2, x1),
              where(x2 != 0, lax.rem(x1, x2), lax._const(x2, 0)))
    return (where(x1 < x2, x2, x1), where(x1 < x2, x1, x2))
  x1, x2 = _promote_dtypes(lax.abs(x1), lax.abs(x2))
  x1, x2 = broadcast_arrays(x1, x2)
  gcd, _ = lax.while_loop(cond_fn, body_fn, (x1, x2))
  return gcd


@_wraps(getattr(onp, "lcm", None))
def lcm(x1, x2):
  d = gcd(x1, x2)
  return where(d == 0, lax._const(d, 0),
               lax.div(lax.abs(multiply(x1, x2)), d))

@_wraps(onp.cov)
def cov(m, y=None, rowvar=True, bias=False, ddof=None, fweights=None,
        aweights=None):
  msg = ("jax.numpy.cov not implemented for nontrivial {}. "
         "Open a feature request at https://github.com/google/jax/issues !")
  if y is not None: raise NotImplementedError(msg.format('y'))
  # These next two are actually implemented, just not tested.
  if fweights is not None: raise NotImplementedError(msg.format('fweights'))
  if aweights is not None: raise NotImplementedError(msg.format('aweights'))

  if m.ndim > 2:
    raise ValueError("m has more than 2 dimensions")  # same as numpy error
  X = array(m, ndmin=2, dtype=result_type(m, onp.float64), copy=False)
  if not rowvar and X.shape[0] != 1:
    X = X.T
  if X.shape[0] == 0:
    return onp.array([]).reshape(0, 0)
  if ddof is None:
    ddof = 1 if bias == 0 else 0

  w = None
  if fweights is not None:
    if onp.ndim(fweights) > 1:
      raise RuntimeError("cannot handle multidimensional fweights")
    if onp.shape(fweights)[0] != X.shape[1]:
      raise RuntimeError("incompatible numbers of samples and fweights")
    w = asarray(fweights)
  if aweights is not None:
    if onp.ndim(aweights) > 1:
      raise RuntimeError("cannot handle multidimensional aweights")
    if onp.shape(aweights)[0] != X.shape[1]:
      raise RuntimeError("incompatible numbers of samples and aweights")
    w = aweights if w is None else w * aweights

  avg, w_sum = average(X, axis=1, weights=w, returned=True)
  w_sum = w_sum[0]

  if w is None:
    f = X.shape[1] - ddof
  elif ddof == 0:
    f = w_sum
  elif aweights is None:
    f = w_sum - ddof
  else:
    f = w_sum - ddof * sum(w * aweights) / w_sum

  X = X - avg[:, None]
  X_T = X.T if w is None else (X * w).T
  return true_divide(dot(X, X_T.conj()), f).squeeze()


@_wraps(getattr(onp, "quantile", None))
def quantile(a, q, axis=None, out=None, overwrite_input=False,
             interpolation="linear", keepdims=False):
  if overwrite_input or out is not None:
    msg = ("jax.numpy.quantile does not support overwrite_input=True or "
           "out != None")
    raise ValueError(msg)
  if interpolation != "linear":
    raise NotImplementedError("Only interpolation='linear' is implemented")

  a = asarray(a)
  q = asarray(q)

  if axis is None:
    a = ravel(a)
    axis = 0
  elif isinstance(axis, tuple):
    raise NotImplementedError("Tuple values for axis are not implemented")
  else:
    axis = _canonicalize_axis(axis, ndim(a))

  q_ndim = ndim(q)
  if q_ndim > 1:
    raise ValueError("q must be have rank <= 1, got shape {}".format(shape(q)))

  a, q = _promote_dtypes(a, q)
  if not issubdtype(a.dtype, floating):
    msg = "q and a arguments to quantile must be of float type, got {} and {}"
    raise TypeError(msg.format(a.dtype, q.dtype))

  a_shape = shape(a)
  a = lax.sort(a, dimension=axis)

  n = a_shape[axis]
  q = lax.mul(q, _constant_like(q, n - 1))
  low = lax.floor(q)
  high = lax.add(low, _constant_like(low, 1))
  high_weight = lax.sub(q, low)
  low_weight = lax.sub(_constant_like(high_weight, 1), high_weight)

  low = lax.clamp(_constant_like(low, 0), low, _constant_like(low, n - 1))
  high = lax.clamp(_constant_like(high, 0), high, _constant_like(high, n - 1))
  low = lax.convert_element_type(low, int64)
  high = lax.convert_element_type(high, int64)

  slice_sizes = list(a_shape)
  slice_sizes[axis] = 1

  dnums = lax.GatherDimensionNumbers(
    offset_dims=tuple(range(
      q_ndim,
      len(a_shape) + q_ndim if keepdims else len(a_shape) + q_ndim - 1)),
    collapsed_slice_dims=() if keepdims else (axis,),
    start_index_map=(axis,))
  low = low[..., None]
  high = high[..., None]
  low_value = lax.gather(a, low, dimension_numbers=dnums,
                         slice_sizes=slice_sizes)
  high_value = lax.gather(a, high, dimension_numbers=dnums,
                          slice_sizes=slice_sizes)
  if q_ndim == 1:
    low_weight = lax.broadcast_in_dim(low_weight, low_value.shape,
                                      broadcast_dimensions=(0,))
    high_weight = lax.broadcast_in_dim(high_weight, high_value.shape,
                                      broadcast_dimensions=(0,))
  return lax.add(lax.mul(low_value, low_weight),
                 lax.mul(high_value, high_weight))


@_wraps(onp.percentile)
def percentile(a, q, axis=None, out=None, overwrite_input=False,
               interpolation="linear", keepdims=False):
  q = true_divide(asarray(q), float32(100.0))
  return quantile(a, q, axis=axis, out=out, overwrite_input=overwrite_input,
                  interpolation=interpolation, keepdims=keepdims)

### track unimplemented functions

def _not_implemented(fun):
  @_wraps(fun)
  def wrapped(*args, **kwargs):
    try:
      name = "'{}.{}'".format(fun.__module__, fun.__name__)
    except AttributeError:
      name = "NumPy function {}".format(fun)
    raise NotImplementedError("{} is not yet implemented by JAX".format(name))
  return wrapped

# Build a set of all unimplemented NumPy functions.
for func in get_module_functions(onp):
  if func.__name__ not in globals():
    globals()[func.__name__] = _not_implemented(func)


### add method and operator overloads to arraylike classes

# We add operator overloads to DeviceArray and ShapedArray. These method and
# operator overloads mainly just forward calls to the corresponding lax_numpy
# functions, which can themselves handle instances from any of these classes.


def _swap_args(f):
  return lambda x, y: f(y, x)

def _unimplemented_setitem(self, i, x):
  msg = ("'{}' object does not support item assignment. JAX arrays are "
         "immutable; perhaps you want jax.ops.index_update or "
         "jax.ops.index_add instead?")
  raise TypeError(msg.format(type(self)))

_operators = {
    "getitem": _rewriting_take,
    "setitem": _unimplemented_setitem,
    "neg": negative,
    "eq": equal,
    "ne": not_equal,
    "lt": less,
    "le": less_equal,
    "gt": greater,
    "ge": greater_equal,
    "abs": abs,
    "add": add,
    "radd": add,
    "sub": subtract,
    "rsub": _swap_args(subtract),
    "mul": multiply,
    "rmul": multiply,
    "div": divide,
    "rdiv": _swap_args(divide),
    "truediv": true_divide,
    "rtruediv": _swap_args(true_divide),
    "floordiv": floor_divide,
    "rfloordiv": _swap_args(floor_divide),
    "divmod": divmod,
    "rdivmod": _swap_args(divmod),
    "mod": mod,
    "rmod": _swap_args(mod),
    "pow": power,
    "rpow": _swap_args(power),
    "matmul": matmul,
    "rmatmul": _swap_args(matmul),
    "and": bitwise_and,
    "rand": bitwise_and,
    "or": bitwise_or,
    "ror": bitwise_or,
    "xor": bitwise_xor,
    "rxor": bitwise_xor,
    "invert": bitwise_not,
    "lshift": left_shift,
    "rshift": right_shift,
}

# These numpy.ndarray methods are just refs to an equivalent numpy function
_nondiff_methods = ["all", "any", "argmax", "argmin", "argpartition", "argsort",
                    "nonzero", "searchsorted", "round"]
_diff_methods = ["clip", "compress", "conj", "conjugate", "cumprod", "cumsum",
                 "diagonal", "dot", "max", "mean", "min", "prod", "ptp",
                 "ravel", "repeat", "sort", "squeeze", "std", "sum",
                 "swapaxes", "take", "tile", "trace", "transpose", "var"]


# Set up operator, method, and property forwarding on Tracer instances containing
# ShapedArray avals by following the forwarding conventions for Tracer.
# Forward operators using a single-underscore-prefix naming convention:
for operator_name, function in _operators.items():
  setattr(ShapedArray, "_{}".format(operator_name), staticmethod(function))
# Forward methods and properties using core.aval_method and core.aval_property:
for method_name in _nondiff_methods + _diff_methods:
  setattr(ShapedArray, method_name, core.aval_method(globals()[method_name]))
setattr(ShapedArray, "reshape", core.aval_method(_reshape_method))
setattr(ShapedArray, "flatten", core.aval_method(ravel))
setattr(ShapedArray, "T", core.aval_property(transpose))
setattr(ShapedArray, "real", core.aval_property(real))
setattr(ShapedArray, "imag", core.aval_property(imag))
setattr(ShapedArray, "astype", core.aval_method(lax.convert_element_type))


# Forward operators, methods, and properties on DeviceArray to lax_numpy
# functions (with no Tracers involved; this forwarding is direct)
for operator_name, function in _operators.items():
  setattr(DeviceArray, "__{}__".format(operator_name), function)
for method_name in _nondiff_methods + _diff_methods:
  setattr(DeviceArray, method_name, globals()[method_name])
setattr(DeviceArray, "reshape", _reshape_method)
setattr(DeviceArray, "flatten", ravel)
setattr(DeviceArray, "T", property(transpose))
setattr(DeviceArray, "real", property(real))
setattr(DeviceArray, "imag", property(imag))
setattr(DeviceArray, "astype", lax.convert_element_type)


# Override NumPy's public API.

_HANDLED_TYPES = (DeviceArray, core.Tracer, onp.ndarray, numbers.Number)


def __array_ufunc__(self, ufunc, method, *inputs, **kwargs):
  """Override NumPy ufuncs, per NEP-13."""

  if not _all(isinstance(x, _HANDLED_TYPES) for x in inputs):
    return NotImplemented

  # We special case the 'out' argument so we can support in-place arithmetic
  # that assigns to NumPy arrays, e.g., np_array += jax_device_array
  out = kwargs.pop('out', None)
  if out is not None:
    if _any(isinstance(o, (DeviceArray, core.Tracer)) for o in out):
      raise TypeError("JAX arrays cannot be modified inplace.")
    inputs = tuple(map(onp.asarray, inputs))
    return getattr(ufunc, method)(*inputs, out=out, **kwargs)

  if method != '__call__':
    raise NotImplementedError(
        'JAX does not yet support the {!r} method of NumPy universal functions'
        .format(method))

  if kwargs:
    raise NotImplementedError(
        'JAX does not yet support keyword arguments on NumPy universal '
        'functions: {}'.format(list(kwargs)))

  lax_func = globals().get(ufunc.__name__)
  if lax_func is None:
    lax_func = _not_implemented(func)

  return lax_func(*inputs)


def __array_function__(self, func, types, args, kwargs):
  """Override other NumPy functions, per NEP-18."""
  from .. import numpy

  if not _all(issubclass(t, _HANDLED_TYPES) for t in types):
    return NotImplemented

  module = numpy
  for submodule in func.__module__.split('.')[1:]:
    try:
      module = getattr(module, submodule)
    except AttributeError:
      lax_func = None
      break
  else:
    lax_func = getattr(module, func.__name__, None)

  if lax_func is None:
    lax_func = _not_implemented(func)
  elif lax_func is func:
    # TODO(shoyer): remove these special cases once we've settled on a
    # protocol for using original NumPy implementations upstream and it's
    # made it into a NumPy release (see
    # https://github.com/numpy/numpy/pull/13305). These could be replaced by
    # something like:
    #   lax_func = func.__numpy_implementation__
    if func is onp.iscomplexobj:
      # This matchs NumPy's original implementation
      return issubclass(args[0].dtype.type, onp.complexfloating)
    elif func is onp.result_type:
      return onp.result_type(*[getattr(x, 'dtype', x) for x in args])
    elif func is onp.shape:
      return args[0].shape
    elif func is onp.ndim:
      return args[0].ndim
    elif func is onp.size:
      return args[0].size
    else:
      raise AssertionError('{} needs an override'.format(func))

  return lax_func(*args, **kwargs)


setattr(DeviceArray, '__array_ufunc__', __array_ufunc__)
setattr(DeviceArray, '__array_function__', __array_function__)


# Extra methods that are handy
setattr(ShapedArray, "broadcast", core.aval_method(lax.broadcast))
setattr(ShapedArray, "split", core.aval_method(split))
setattr(DeviceArray, "broadcast", lax.broadcast)
setattr(DeviceArray, "split", split)<|MERGE_RESOLUTION|>--- conflicted
+++ resolved
@@ -2403,42 +2403,6 @@
         offset_dims.append(collapsed_y_axis)
         start_index_map.append(x_axis)
       else:
-<<<<<<< HEAD
-        idx = onp.asarray(idx)
-        reshaped_arr = arr.reshape((-1,) + arr.shape[idx.ndim:])
-        int_idx, = onp.nonzero(idx.ravel())
-        return lax.index_take(reshaped_arr, (int_idx,), (0,))
-
-  # Handle non-advanced tuple indices by recursing once
-  elif isinstance(idx, tuple) and _all(onp.ndim(elt) == 0 for elt in idx):
-    canonical_idx = _canonicalize_tuple_index(arr, idx)
-    result, axis = arr, 0
-    # TODO(mattjj): could generate a single HLO here, rather than one for each
-    # elt in canonical idx. For example, x[0, :, 0] generates three HLOs now.
-    for elt in (elt for elt in canonical_idx if elt is not None):
-      result = _rewriting_take(result, elt, axis=axis)
-      axis += isinstance(elt, slice)   # advance axis index if not eliminated
-    unexpanded_shape_itr = iter(result.shape)
-    result_shape = tuple(1 if elt is None else next(unexpanded_shape_itr)
-                         for elt in canonical_idx if isinstance(elt, (type(None), slice)))
-    return lax.reshape(result, result_shape) if result_shape else result
-
-  # Handle advanced indexing (non-tuple sequence, ndarray of dtype int or bool,
-  # or a tuple with at least one sequence object).
-  # https://docs.scipy.org/doc/numpy/reference/arrays.indexing.html#advanced-indexing
-  # https://gist.github.com/seberg/976373b6a2b7c4188591
-
-  # Handle integer array indexing *without* ellipsis/slices/nones
-  # https://docs.scipy.org/doc/numpy/reference/arrays.indexing.html#integer-array-indexing
-  if _is_advanced_int_indexer_without_slices(idx):
-    if isinstance(idx, (tuple, list)):
-      if _any(_shape(e) for e in idx):
-        # At least one sequence element in the index list means broadcasting.
-        idx = broadcast_arrays(*idx)
-      else:
-        # The index list is a flat list of integers.
-        idx = [lax.concatenate([lax.reshape(e, (1,)) for e in idx], 0)]
-=======
         i = arange(start, limit, stride, dtype=int32)
         size = i.shape[0]
         slice_shape.append(size)
@@ -2461,7 +2425,6 @@
       collapsed_y_axis += 1
       y_axis += 1
       x_axis += 1
->>>>>>> 5861e37e
     else:
       msg = "Indexing mode not yet supported. Open a feature request!\n{}"
       raise IndexError(msg.format(idx))
