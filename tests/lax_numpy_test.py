# Copyright 2018 Google LLC
#
# Licensed under the Apache License, Version 2.0 (the "License");
# you may not use this file except in compliance with the License.
# You may obtain a copy of the License at
#
#     https://www.apache.org/licenses/LICENSE-2.0
#
# Unless required by applicable law or agreed to in writing, software
# distributed under the License is distributed on an "AS IS" BASIS,
# WITHOUT WARRANTIES OR CONDITIONS OF ANY KIND, either express or implied.
# See the License for the specific language governing permissions and
# limitations under the License.

from __future__ import absolute_import
from __future__ import division
from __future__ import print_function

import collections
import functools
from functools import partial
import itertools
import operator
import unittest
from unittest import SkipTest

from absl.testing import absltest
from absl.testing import parameterized
import six

import numpy as onp
import numpy.lib.recfunctions

from jax import api
from jax import lax
from jax import numpy as lnp
from jax import test_util as jtu
<<<<<<< HEAD
from jax.numpy.lax_numpy import numpy_version
=======
from jax.lib import xla_bridge
>>>>>>> 8cbc475a

from jax.config import config
config.parse_flags_with_absl()
FLAGS = config.FLAGS

nonempty_nonscalar_array_shapes = [(4,), (3, 4), (3, 1), (1, 4), (2, 1, 4), (2, 3, 4)]
nonempty_array_shapes = [()] + nonempty_nonscalar_array_shapes
empty_array_shapes = [(0,), (0, 4), (3, 0),]

scalar_shapes = [jtu.NUMPY_SCALAR_SHAPE, jtu.PYTHON_SCALAR_SHAPE]
array_shapes = nonempty_array_shapes + empty_array_shapes
nonzerodim_shapes = nonempty_nonscalar_array_shapes + empty_array_shapes
nonempty_shapes = scalar_shapes + nonempty_array_shapes
all_shapes =  scalar_shapes + array_shapes

float_dtypes = [onp.float32, onp.float64]
complex_dtypes = [onp.complex64, onp.complex128]
int_dtypes = [onp.int32, onp.int64]
unsigned_dtypes = [onp.uint32, onp.uint64]
bool_dtypes = [onp.bool_]
default_dtypes = float_dtypes + int_dtypes
inexact_dtypes = float_dtypes + complex_dtypes
number_dtypes = float_dtypes + complex_dtypes + int_dtypes
all_dtypes = number_dtypes + bool_dtypes

OpRecord = collections.namedtuple(
  "OpRecord",
  ["name", "nargs", "dtypes", "shapes", "rng", "diff_modes", "test_name",
   "check_dtypes"])


def op_record(name, nargs, dtypes, shapes, rng, diff_modes, test_name=None,
              check_dtypes=True):
  test_name = test_name or name
  return OpRecord(name, nargs, dtypes, shapes, rng, diff_modes, test_name,
                  check_dtypes)

JAX_ONE_TO_ONE_OP_RECORDS = [
    op_record("abs", 1, number_dtypes, all_shapes, jtu.rand_default(), ["rev"]),
    op_record("add", 2, number_dtypes, all_shapes, jtu.rand_default(), ["rev"]),
    op_record("ceil", 1, float_dtypes, all_shapes, jtu.rand_default(), []),
    op_record("conj", 1, number_dtypes, all_shapes, jtu.rand_default(), ["rev"]),
    op_record("equal", 2, all_dtypes, all_shapes, jtu.rand_some_equal(), []),
    op_record("exp", 1, number_dtypes, all_shapes, jtu.rand_default(), ["rev"]),
    op_record("fabs", 1, float_dtypes, all_shapes, jtu.rand_default(), ["rev"]),
    op_record("float_power", 2, inexact_dtypes, all_shapes, jtu.rand_default(), ["rev"]),
    op_record("floor", 1, float_dtypes, all_shapes, jtu.rand_default(), []),
    op_record("greater", 2, number_dtypes, all_shapes, jtu.rand_some_equal(), []),
    op_record("greater_equal", 2, number_dtypes, all_shapes, jtu.rand_some_equal(), []),
    op_record("less", 2, number_dtypes, all_shapes, jtu.rand_some_equal(), []),
    op_record("less_equal", 2, number_dtypes, all_shapes, jtu.rand_some_equal(), []),
    op_record("log", 1, number_dtypes, all_shapes, jtu.rand_positive(), ["rev"]),
    op_record("logical_and", 2, all_dtypes, all_shapes, jtu.rand_bool(), []),
    op_record("logical_not", 1, all_dtypes, all_shapes, jtu.rand_bool(), []),
    op_record("logical_or", 2, all_dtypes, all_shapes, jtu.rand_bool(), []),
    op_record("logical_xor", 2, all_dtypes, all_shapes, jtu.rand_bool(), []),
    op_record("maximum", 2, number_dtypes, all_shapes, jtu.rand_some_inf(), []),
    op_record("minimum", 2, number_dtypes, all_shapes, jtu.rand_some_inf(), []),
    op_record("multiply", 2, number_dtypes, all_shapes, jtu.rand_default(), ["rev"]),
    op_record("negative", 1, number_dtypes, all_shapes, jtu.rand_default(), ["rev"]),
    op_record("not_equal", 2, number_dtypes, all_shapes, jtu.rand_some_equal(), ["rev"]),
    op_record("array_equal", 2, number_dtypes, all_shapes, jtu.rand_some_equal(), ["rev"]),
    op_record("reciprocal", 1, inexact_dtypes, all_shapes, jtu.rand_default(), []),
    op_record("subtract", 2, number_dtypes, all_shapes, jtu.rand_default(), ["rev"]),
    op_record("sin", 1, number_dtypes, all_shapes, jtu.rand_default(), ["rev"]),
    op_record("cos", 1, number_dtypes, all_shapes, jtu.rand_default(), ["rev"]),
    op_record("tan", 1, number_dtypes, all_shapes, jtu.rand_uniform(-1.5, 1.5),
              ["rev"]),
    op_record("sinh", 1, number_dtypes, all_shapes, jtu.rand_default(), ["rev"]),
    op_record("cosh", 1, number_dtypes, all_shapes, jtu.rand_default(), ["rev"]),
    op_record("tanh", 1, number_dtypes, all_shapes, jtu.rand_default(), ["rev"]),
    op_record("arcsin", 1, float_dtypes, all_shapes, jtu.rand_small(), ["rev"]),
    op_record("arccos", 1, float_dtypes, all_shapes, jtu.rand_small(), ["rev"]),
    op_record("arctan", 1, float_dtypes, all_shapes, jtu.rand_small(), ["rev"]),
    op_record("arctan2", 2, float_dtypes, all_shapes, jtu.rand_small(), ["rev"]),
    op_record("arcsinh", 1, number_dtypes, all_shapes, jtu.rand_positive(), ["rev"]),
    op_record("arccosh", 1, number_dtypes, all_shapes, jtu.rand_positive(), ["rev"]),
    op_record("arctanh", 1, number_dtypes, all_shapes, jtu.rand_small(), ["rev"]),
]

JAX_COMPOUND_OP_RECORDS = [
    # angle has inconsistent 32/64-bit return types across numpy versions.
    op_record("angle", 1, number_dtypes, all_shapes, jtu.rand_default(), [],
              check_dtypes=False),
    op_record("atleast_1d", 1, default_dtypes, all_shapes, jtu.rand_default(), []),
    op_record("atleast_2d", 1, default_dtypes, all_shapes, jtu.rand_default(), []),
    op_record("atleast_3d", 1, default_dtypes, all_shapes, jtu.rand_default(), []),
    op_record("cbrt", 1, default_dtypes, all_shapes, jtu.rand_default(), ["rev"]),
    op_record("conjugate", 1, number_dtypes, all_shapes, jtu.rand_default(), ["rev"]),
    op_record("deg2rad", 1, float_dtypes, all_shapes, jtu.rand_default(), []),
    op_record("divide", 2, number_dtypes, all_shapes, jtu.rand_nonzero(), ["rev"]),
    op_record("exp2", 1, number_dtypes, all_shapes, jtu.rand_default(), ["rev"]),
    op_record("expm1", 1, number_dtypes, all_shapes, jtu.rand_positive(), [],
              test_name="expm1_large"),
    op_record("expm1", 1, number_dtypes, all_shapes, jtu.rand_small_positive(), []),
    op_record("fix", 1, float_dtypes, all_shapes, jtu.rand_default(), []),
    op_record("floor_divide", 2, number_dtypes, all_shapes, jtu.rand_nonzero(), ["rev"]),
    op_record("heaviside", 2, default_dtypes, all_shapes, jtu.rand_default(), []),
    op_record("hypot", 2, default_dtypes, all_shapes, jtu.rand_default(), []),
    op_record("kron", 2, number_dtypes, nonempty_shapes, jtu.rand_default(), []),
    op_record("outer", 2, number_dtypes, all_shapes, jtu.rand_default(), []),
    op_record("imag", 1, number_dtypes, all_shapes, jtu.rand_some_inf(), []),
    op_record("iscomplex", 1, number_dtypes, all_shapes, jtu.rand_some_inf(), []),
    op_record("isfinite", 1, inexact_dtypes, all_shapes, jtu.rand_some_inf_and_nan(), []),
    op_record("isinf", 1, inexact_dtypes, all_shapes, jtu.rand_some_inf_and_nan(), []),
    op_record("isnan", 1, inexact_dtypes, all_shapes, jtu.rand_some_inf_and_nan(), []),
    op_record("isneginf", 1, float_dtypes, all_shapes, jtu.rand_some_inf_and_nan(), []),
    op_record("isposinf", 1, float_dtypes, all_shapes, jtu.rand_some_inf_and_nan(), []),
    op_record("isreal", 1, number_dtypes, all_shapes, jtu.rand_some_inf(), []),
    op_record("isrealobj", 1, number_dtypes, all_shapes, jtu.rand_some_inf(), []),
    op_record("log2", 1, number_dtypes, all_shapes, jtu.rand_positive(), ["rev"]),
    op_record("log10", 1, number_dtypes, all_shapes, jtu.rand_positive(), ["rev"]),
    op_record("log1p", 1, number_dtypes, all_shapes, jtu.rand_positive(), [],
              test_name="log1p_large"),
    op_record("log1p", 1, number_dtypes, all_shapes, jtu.rand_small_positive(), []),
    op_record("logaddexp", 2, float_dtypes, all_shapes, jtu.rand_default(), ["rev"]),
    op_record("logaddexp2", 2, float_dtypes, all_shapes, jtu.rand_default(), ["rev"]),
    op_record("polyval", 2, number_dtypes, nonempty_nonscalar_array_shapes, jtu.rand_default(), []),
    op_record("positive", 1, number_dtypes, all_shapes, jtu.rand_default(), ["rev"]),
    op_record("power", 2, number_dtypes, all_shapes, jtu.rand_positive(), ["rev"]),
    op_record("rad2deg", 1, float_dtypes, all_shapes, jtu.rand_default(), []),
    op_record("ravel", 1, all_dtypes, all_shapes, jtu.rand_default(), ["rev"]),
    op_record("real", 1, number_dtypes, all_shapes, jtu.rand_some_inf(), []),
    op_record("remainder", 2, default_dtypes, all_shapes, jtu.rand_nonzero(), []),
    op_record("mod", 2, default_dtypes, all_shapes, jtu.rand_nonzero(), []),
    op_record("sinc", 1, number_dtypes, all_shapes, jtu.rand_default(), ["rev"]),
    op_record("square", 1, number_dtypes, all_shapes, jtu.rand_default(), ["rev"]),
    op_record("sqrt", 1, number_dtypes, all_shapes, jtu.rand_positive(), ["rev"]),
    op_record("transpose", 1, all_dtypes, all_shapes, jtu.rand_default(), ["rev"]),
    op_record("true_divide", 2, all_dtypes, all_shapes, jtu.rand_nonzero(), ["rev"]),
    op_record("where", 3, (onp.float32, onp.int64), all_shapes, jtu.rand_some_zero(), []),
    op_record("diff", 1, number_dtypes, nonzerodim_shapes, jtu.rand_default(), ["rev"]),
]

JAX_BITWISE_OP_RECORDS = [
    op_record("bitwise_and", 2, int_dtypes + unsigned_dtypes, all_shapes,
              jtu.rand_bool(), []),
    op_record("bitwise_not", 1, int_dtypes + unsigned_dtypes, all_shapes,
              jtu.rand_bool(), []),
    op_record("bitwise_or", 2, int_dtypes + unsigned_dtypes, all_shapes,
              jtu.rand_bool(), []),
    op_record("bitwise_xor", 2, int_dtypes + unsigned_dtypes, all_shapes,
              jtu.rand_bool(), []),
]

JAX_REDUCER_RECORDS = [
    op_record("mean", 1, number_dtypes, nonempty_shapes, jtu.rand_default(), []),
    op_record("prod", 1, number_dtypes, all_shapes, jtu.rand_small_positive(), []),
    op_record("sum", 1, number_dtypes, all_shapes, jtu.rand_default(), []),
    op_record("var", 1, number_dtypes, nonempty_shapes, jtu.rand_default(), []),
    op_record("std", 1, inexact_dtypes, nonempty_shapes, jtu.rand_default(), []),
]

JAX_REDUCER_NO_DTYPE_RECORDS = [
    op_record("all", 1, all_dtypes, all_shapes, jtu.rand_some_zero(), []),
    op_record("any", 1, all_dtypes, all_shapes, jtu.rand_some_zero(), []),
    op_record("max", 1, all_dtypes, nonempty_shapes, jtu.rand_default(), []),
    op_record("min", 1, all_dtypes, nonempty_shapes, jtu.rand_default(), []),
]

JAX_ARGMINMAX_RECORDS = [
    op_record("argmin", 1, all_dtypes, nonempty_shapes, jtu.rand_some_equal(), []),
    op_record("argmax", 1, all_dtypes, nonempty_shapes, jtu.rand_some_equal(), []),
]

JAX_OPERATOR_OVERLOADS = [
    op_record("__add__", 2, number_dtypes, all_shapes, jtu.rand_default(), []),
    op_record("__sub__", 2, number_dtypes, all_shapes, jtu.rand_default(), []),
    op_record("__mul__", 2, number_dtypes, all_shapes, jtu.rand_default(), []),
    op_record("__eq__", 2, number_dtypes, all_shapes, jtu.rand_default(), []),
    op_record("__ne__", 2, number_dtypes, all_shapes, jtu.rand_default(), []),
    op_record("__lt__", 2, default_dtypes, all_shapes, jtu.rand_default(), []),
    op_record("__gt__", 2, default_dtypes, all_shapes, jtu.rand_default(), []),
    op_record("__ge__", 2, default_dtypes, all_shapes, jtu.rand_default(), []),
    op_record("__neg__", 1, number_dtypes, all_shapes, jtu.rand_default(), []),
    op_record("__pow__", 2, inexact_dtypes, all_shapes, jtu.rand_positive(), []),
    op_record("__mod__", 2, default_dtypes, all_shapes, jtu.rand_nonzero(), []),
    op_record("__floordiv__", 2, default_dtypes, all_shapes, jtu.rand_nonzero(), []),
    op_record("__truediv__", 2, number_dtypes, all_shapes, jtu.rand_nonzero(), []),
    op_record("__abs__", 1, number_dtypes, all_shapes, jtu.rand_default(), []),
    # TODO(mattjj): __invert__ fails on bool dtypes because ~True == -2
    op_record("__invert__", 1, int_dtypes, all_shapes, jtu.rand_default(), []),
    # TODO(mattjj): investigate these failures
    # op_record("__or__", 2, number_dtypes, all_shapes, jtu.rand_bool(), []),
    # op_record("__and__", 2, number_dtypes, all_shapes, jtu.rand_default(), []),
    # op_record("__xor__", 2, number_dtypes, all_shapes, jtu.rand_bool(), []),
    # op_record("__divmod__", 2, number_dtypes, all_shapes, jtu.rand_nonzero(), []),
    # TODO(mattjj): lshift, rshift
]

<<<<<<< HEAD
=======
JAX_RIGHT_OPERATOR_OVERLOADS = [
    op_record("__radd__", 2, number_dtypes, all_shapes, jtu.rand_default(), []),
    op_record("__rsub__", 2, number_dtypes, all_shapes, jtu.rand_default(), []),
    op_record("__rmul__", 2, number_dtypes, all_shapes, jtu.rand_default(), []),
    op_record("__rpow__", 2, inexact_dtypes, all_shapes, jtu.rand_positive(), []),
    op_record("__rmod__", 2, default_dtypes, all_shapes, jtu.rand_nonzero(), []),
    op_record("__rfloordiv__", 2, default_dtypes, all_shapes, jtu.rand_nonzero(), []),
    op_record("__rtruediv__", 2, number_dtypes, all_shapes, jtu.rand_nonzero(), []),
    # op_record("__ror__", 2, number_dtypes, all_shapes, jtu.rand_bool(), []),
    # op_record("__rand__", 2, number_dtypes, all_shapes, jtu.rand_default(), []),
    # op_record("__rxor__", 2, number_dtypes, all_shapes, jtu.rand_bool(), []),
    # op_record("__rdivmod__", 2, number_dtypes, all_shapes, jtu.rand_nonzero(), []),
]

numpy_version = tuple(map(int, onp.version.version.split('.')))
>>>>>>> 8cbc475a
if numpy_version >= (1, 15):
  JAX_COMPOUND_OP_RECORDS += [
      op_record("isclose", 2, all_dtypes, all_shapes, jtu.rand_small_positive(), []),
      op_record("gcd", 2, int_dtypes, all_shapes, jtu.rand_default(), []),
      op_record("lcm", 2, int_dtypes, all_shapes, jtu.rand_default(), []),
  ]
  JAX_REDUCER_NO_DTYPE_RECORDS += [
      op_record("ptp", 1, number_dtypes, nonempty_shapes, jtu.rand_default(), []),
  ]

if six.PY2:
  JAX_OPERATOR_OVERLOADS += [
    op_record("__div__", 2, number_dtypes, all_shapes, jtu.rand_nonzero(), []),
  ]
  JAX_RIGHT_OPERATOR_OVERLOADS += [
    op_record("__rdiv__", 2, number_dtypes, all_shapes, jtu.rand_nonzero(), []),
  ]


# __array_function__ overrides are enabled if using NumPy 1.17+ (not yet
# released) or if the NUMPY_EXPERIMENTAL_ARRAY_FUNCTION environment is set:
# https://www.numpy.org/neps/nep-0018-array-function-protocol.html
class _Dummy(object):
  def __array_function__(self, *args, **kwargs):
    return True
  def __array__(self, *args, **kwargs):
    return TypeError

try:
  array_function_overrides_enabled = onp.atleast_1d(_Dummy())
except TypeError:
  array_function_overrides_enabled = False


CombosWithReplacement = itertools.combinations_with_replacement


def _dtypes_are_compatible_for_bitwise_ops(args):
  if len(args) <= 1:
    return True
  is_signed = lambda dtype: onp.issubdtype(dtype, onp.signedinteger)
  width = lambda dtype: onp.iinfo(dtype).bits
  x, y = args
  if width(x) > width(y):
    x, y = y, x
  # The following condition seems a little ad hoc, but seems to capture what
  # numpy actually implements.
  return (
      is_signed(x) == is_signed(y)
      or (width(x) == 32 and width(y) == 32)
      or (width(x) == 32 and width(y) == 64 and is_signed(y)))

def _shapes_are_broadcast_compatible(shapes):
  accumulator = onp.zeros([])
  for shape in shapes:
    try:
      accumulator = accumulator + onp.zeros(shape)
    except ValueError:
      return False
  return True


class LaxBackedNumpyTests(jtu.JaxTestCase):
  """Tests for LAX-backed Numpy implementation."""

  def _GetArgsMaker(self, rng, shapes, dtypes):
    return lambda: [rng(shape, dtype) for shape, dtype in zip(shapes, dtypes)]

  @parameterized.named_parameters(itertools.chain.from_iterable(
      jtu.cases_from_list(
        {"testcase_name": jtu.format_test_name_suffix(rec.test_name, shapes,
                                                      dtypes),
         "rng": rec.rng, "shapes": shapes, "dtypes": dtypes,
         "onp_op": getattr(onp, rec.name), "lnp_op": getattr(lnp, rec.name),
         "check_dtypes": rec.check_dtypes}
        for shapes in filter(
          _shapes_are_broadcast_compatible,
          CombosWithReplacement(rec.shapes, rec.nargs))
        for dtypes in CombosWithReplacement(rec.dtypes, rec.nargs))
      for rec in itertools.chain(JAX_ONE_TO_ONE_OP_RECORDS,
                                 JAX_COMPOUND_OP_RECORDS)))
  def testOp(self, onp_op, lnp_op, rng, shapes, dtypes, check_dtypes):
    args_maker = self._GetArgsMaker(rng, shapes, dtypes)
    py_scalar_arg = jtu.PYTHON_SCALAR_SHAPE in shapes
    self._CheckAgainstNumpy(onp_op, lnp_op, args_maker,
                            check_dtypes=check_dtypes and not py_scalar_arg)
    self._CompileAndCheck(lnp_op, args_maker, check_dtypes=check_dtypes)

  @parameterized.named_parameters(itertools.chain.from_iterable(
      jtu.cases_from_list(
        {"testcase_name": jtu.format_test_name_suffix(rec.test_name, shapes,
                                                      dtypes),
         "rng": rec.rng, "shapes": shapes, "dtypes": dtypes, "name": rec.name}
        for shapes in filter(
          _shapes_are_broadcast_compatible,
          CombosWithReplacement(rec.shapes, rec.nargs))
        for dtypes in CombosWithReplacement(rec.dtypes, rec.nargs))
      for rec in JAX_OPERATOR_OVERLOADS))
  def testOperatorOverload(self, name, rng, shapes, dtypes):
    args_maker = self._GetArgsMaker(rng, shapes, dtypes)
    fun = lambda *xs: getattr(operator, name.strip('_'))(*xs)
    self._CompileAndCheck(fun, args_maker,
                          check_dtypes=jtu.PYTHON_SCALAR_SHAPE not in shapes)

  @parameterized.named_parameters(itertools.chain.from_iterable(
      jtu.cases_from_list(
        {"testcase_name": jtu.format_test_name_suffix(rec.test_name, shapes,
                                                      dtypes),
         "rng": rec.rng, "shapes": shapes, "dtypes": dtypes, "name": rec.name}
        for shapes in filter(
          _shapes_are_broadcast_compatible,
          CombosWithReplacement(rec.shapes, rec.nargs))
        for dtypes in CombosWithReplacement(rec.dtypes, rec.nargs))
      for rec in JAX_RIGHT_OPERATOR_OVERLOADS))
  def testRightOperatorOverload(self, name, rng, shapes, dtypes):
    if shapes[1] is jtu.PYTHON_SCALAR_SHAPE:
      raise SkipTest()  # TODO(mattjj): clean up
    args_maker = self._GetArgsMaker(rng, shapes, dtypes)
    fun = lambda fst, snd: getattr(snd, name)(fst)
    self._CompileAndCheck(fun, args_maker,
                          check_dtypes=jtu.PYTHON_SCALAR_SHAPE not in shapes)

  @parameterized.named_parameters(itertools.chain.from_iterable(
      jtu.cases_from_list(
        {"testcase_name": jtu.format_test_name_suffix(
            rec.test_name, shapes, dtypes),
         "rng": rec.rng, "shapes": shapes, "dtypes": dtypes,
         "onp_op": getattr(onp, rec.name), "lnp_op": getattr(lnp, rec.name)}
        for shapes in filter(
          _shapes_are_broadcast_compatible,
          CombosWithReplacement(rec.shapes, rec.nargs))
        for dtypes in filter(
          _dtypes_are_compatible_for_bitwise_ops,
          CombosWithReplacement(rec.dtypes, rec.nargs)))
      for rec in JAX_BITWISE_OP_RECORDS))
  def testBitwiseOp(self, onp_op, lnp_op, rng, shapes, dtypes):
    if not FLAGS.jax_enable_x64 and any(
        onp.iinfo(dtype).bits == 64 for dtype in dtypes):
      self.skipTest("x64 types are disabled by jax_enable_x64")
    args_maker = self._GetArgsMaker(rng, shapes, dtypes)
    self._CheckAgainstNumpy(onp_op, lnp_op, args_maker,
                            check_dtypes=jtu.PYTHON_SCALAR_SHAPE not in shapes)
    self._CompileAndCheck(lnp_op, args_maker, check_dtypes=True)

  @parameterized.named_parameters(jtu.cases_from_list(
      {"testcase_name": "{}_inshape={}_axis={}_dtype={}_keepdims={}".format(
          rec.test_name.capitalize(),
          jtu.format_shape_dtype_string(shape, dtype), axis,
          "None" if out_dtype is None else onp.dtype(out_dtype).name, keepdims),
       "rng": rec.rng, "shape": shape, "dtype": dtype, "out_dtype": out_dtype,
       "onp_op": getattr(onp, rec.name), "lnp_op": getattr(lnp, rec.name),
       "axis": axis, "keepdims": keepdims}
      for rec in JAX_REDUCER_RECORDS
      for shape in rec.shapes for dtype in rec.dtypes
      for out_dtype in [None] + rec.dtypes
      for axis in set(range(-len(shape), len(shape))) | set([None])
      for keepdims in [False, True]))
  def testReducer(self, onp_op, lnp_op, rng, shape, dtype, out_dtype, axis, keepdims):
    onp_fun = lambda x: onp_op(x, axis, dtype=out_dtype, keepdims=keepdims)
    lnp_fun = lambda x: lnp_op(x, axis, dtype=out_dtype, keepdims=keepdims)
    args_maker = lambda: [rng(shape, dtype)]
    self._CheckAgainstNumpy(onp_fun, lnp_fun, args_maker, check_dtypes=True)
    self._CompileAndCheck(lnp_fun, args_maker, check_dtypes=True)

  @parameterized.named_parameters(jtu.cases_from_list(
      {"testcase_name": "{}_inshape={}_axis={}_keepdims={}".format(
          rec.test_name.capitalize(),
          jtu.format_shape_dtype_string(shape, dtype), axis, keepdims),
       "rng": rec.rng, "shape": shape, "dtype": dtype,
       "onp_op": getattr(onp, rec.name), "lnp_op": getattr(lnp, rec.name),
       "axis": axis, "keepdims": keepdims}
      for rec in JAX_REDUCER_NO_DTYPE_RECORDS
      for shape in rec.shapes for dtype in rec.dtypes
      for axis in set(range(-len(shape), len(shape))) | set([None])
      for keepdims in [False, True]))
  def testReducerNoDtype(self, onp_op, lnp_op, rng, shape, dtype, axis, keepdims):
    onp_fun = lambda x: onp_op(x, axis, keepdims=keepdims)
    lnp_fun = lambda x: lnp_op(x, axis, keepdims=keepdims)
    args_maker = lambda: [rng(shape, dtype)]
    self._CheckAgainstNumpy(onp_fun, lnp_fun, args_maker, check_dtypes=True)
    self._CompileAndCheck(lnp_fun, args_maker, check_dtypes=True)

  @parameterized.named_parameters(jtu.cases_from_list(
      {"testcase_name": "_shape={}_axis={}".format(
          jtu.format_shape_dtype_string(shape, dtype), axis),
       "shape": shape, "dtype": dtype, "axis": axis}
      for shape in all_shapes for dtype in all_dtypes
      for axis in set(range(-len(shape), len(shape))) | set([None])))
  def testCountNonzero(self, shape, dtype, axis):
    rng = jtu.rand_some_zero()
    onp_fun = lambda x: onp.count_nonzero(x, axis)
    lnp_fun = lambda x: lnp.count_nonzero(x, axis)
    args_maker = lambda: [rng(shape, dtype)]
    self._CheckAgainstNumpy(onp_fun, lnp_fun, args_maker, check_dtypes=True)
    self._CompileAndCheck(lnp_fun, args_maker, check_dtypes=True)

  @parameterized.named_parameters(jtu.cases_from_list(
      {"testcase_name": "{}_inshape={}_axis={}".format(
          rec.test_name.capitalize(),
          jtu.format_shape_dtype_string(shape, dtype), axis),
       "rng": rec.rng, "shape": shape, "dtype": dtype,
       "onp_op": getattr(onp, rec.name), "lnp_op": getattr(lnp, rec.name),
       "axis": axis}
      for rec in JAX_ARGMINMAX_RECORDS
      for shape in rec.shapes for dtype in rec.dtypes
      for axis in range(-len(shape), len(shape))))
  def testArgMinMax(self, onp_op, lnp_op, rng, shape, dtype, axis):
    if (dtype == onp.complex128 and FLAGS.jax_test_dut and
        FLAGS.jax_test_dut.startswith("gpu")):
      raise unittest.SkipTest("complex128 reductions not supported on GPU")

    def onp_fun(array_to_reduce):
      return onp_op(array_to_reduce, axis)

    def lnp_fun(array_to_reduce):
      return lnp_op(array_to_reduce, axis)

    args_maker = lambda: [rng(shape, dtype)]
    self._CheckAgainstNumpy(onp_fun, lnp_fun, args_maker, check_dtypes=True)
    self._CompileAndCheck(lnp_fun, args_maker, check_dtypes=True)

  @parameterized.named_parameters(jtu.cases_from_list(
      {"testcase_name": "_{}_{}_{}".format(
          jtu.format_shape_dtype_string(lhs_shape, lhs_dtype),
          jtu.format_shape_dtype_string(rhs_shape, rhs_dtype),
          axes),
       "lhs_shape": lhs_shape, "lhs_dtype": lhs_dtype,
       "rhs_shape": rhs_shape, "rhs_dtype": rhs_dtype,
       "axes": axes, "rng": rng}
      for rng in [jtu.rand_default()]
      for lhs_shape, rhs_shape, axes in [
          [(2,), (2,), (-1, -1, -1, None)], # scalar output
          [(2, 4), (2, 4), (-1, -1, -1, 0)], # 2D vectors
          [(3, 4), (3, 4), (-1, -1, -1, 0)], # 3D vectors
          [(3, 4), (3, 6, 5, 4), (-1, -1, -1, 0)], # broadcasting
          [(4, 3), (3, 6, 5, 4), (1, 0, -1, None)], # different axes
          [(6, 1, 3), (5, 3), (-1, -1, -1, None)], # more broadcasting
          [(6, 1, 2), (5, 3), (-1, -1, -1, None)], # mixed 2D and 3D vectors
          [(10, 5, 2, 8), (1, 5, 1, 3), (-2, -1, -3, None)], # axes/broadcasting
          [(4, 5, 2), (4, 5, 2), (-1, -1, 0, None)], # axisc should do nothing
          [(4, 5, 2), (4, 5, 2), (-1, -1, -1, None)] # same as before
      ]
      for lhs_dtype, rhs_dtype in CombosWithReplacement(number_dtypes, 2)))
  def testCross(self, lhs_shape, lhs_dtype, rhs_shape, rhs_dtype, axes, rng):
    args_maker = lambda: [rng(lhs_shape, lhs_dtype), rng(rhs_shape, rhs_dtype)]
    axisa, axisb, axisc, axis = axes
    lnp_fun = lambda a, b: lnp.cross(a, b, axisa, axisb, axisc, axis)
    onp_fun = lambda a, b: onp.cross(a, b, axisa, axisb, axisc, axis)
    self._CheckAgainstNumpy(onp_fun, lnp_fun, args_maker, check_dtypes=True)
    self._CompileAndCheck(lnp_fun, args_maker, check_dtypes=True)

  @parameterized.named_parameters(jtu.cases_from_list(
      {"testcase_name": "_{}_{}_{}".format(
          name,
          jtu.format_shape_dtype_string(lhs_shape, lhs_dtype),
          jtu.format_shape_dtype_string(rhs_shape, rhs_dtype)),
       "lhs_shape": lhs_shape, "lhs_dtype": lhs_dtype,
       "rhs_shape": rhs_shape, "rhs_dtype": rhs_dtype,
       "rng": rng}
      for rng in [jtu.rand_default()]
      for name, lhs_shape, rhs_shape in [
          ("matrix-scalar", (3, 3), ()),
          ("scalar-matrix", (), (3, 3)),
          ("matrix-vector", (4, 5), (5,)),
          ("vector-matrix", (6,), (6, 4)),
          ("matrix-matrix", (3, 4), (4, 5)),
          ("tensor-vector", (4, 3, 2), (2,)),
          ("vector-tensor", (2,), (3, 2, 4)),
          ("tensor-matrix", (4, 3, 2), (2, 5)),
          ("matrix-tensor", (5, 2), (3, 2, 4)),
          ("tensor-tensor", (2, 3, 4), (5, 4, 1))]
      for lhs_dtype, rhs_dtype in CombosWithReplacement(inexact_dtypes, 2)))
  def testDot(self, lhs_shape, lhs_dtype, rhs_shape, rhs_dtype, rng):
    args_maker = lambda: [rng(lhs_shape, lhs_dtype), rng(rhs_shape, rhs_dtype)]
    self._CheckAgainstNumpy(onp.dot, lnp.dot, args_maker, check_dtypes=True)
    self._CompileAndCheck(lnp.dot, args_maker, check_dtypes=True)

  @parameterized.named_parameters(jtu.cases_from_list(
      {"testcase_name": "_{}_{}_{}".format(
          name,
          jtu.format_shape_dtype_string(lhs_shape, lhs_dtype),
          jtu.format_shape_dtype_string(rhs_shape, rhs_dtype)),
       "lhs_shape": lhs_shape, "lhs_dtype": lhs_dtype,
       "rhs_shape": rhs_shape, "rhs_dtype": rhs_dtype,
       "rng": rng}
      for rng in [jtu.rand_default()]
      for name, lhs_shape, rhs_shape in [
          ("vector-vector", (3,), (3,)),
          ("matrix-vector", (3, 3), (3,)),
          ("vector-matrix", (3,), (3, 3)),
          ("matrix-matrix", (3, 3), (3, 3)),
          ("vector-tensor", (3,), (5, 3, 2)),
          ("tensor-vector", (5, 3, 2), (2,)),
          ("matrix-tensor", (5, 2), (3, 2, 4)),
          ("tensor-matrix", (5, 2, 3), (3, 2)),
          ("tensor-tensor", (5, 3, 4), (5, 4, 1)),
          ("tensor-tensor-broadcast", (3, 1, 3, 4), (5, 4, 1))]
      for lhs_dtype, rhs_dtype in CombosWithReplacement(inexact_dtypes, 2)))
  def testMatmul(self, lhs_shape, lhs_dtype, rhs_shape, rhs_dtype, rng):
    args_maker = lambda: [rng(lhs_shape, lhs_dtype), rng(rhs_shape, rhs_dtype)]
    self._CheckAgainstNumpy(onp.matmul, lnp.matmul, args_maker,
                            check_dtypes=True)
    self._CompileAndCheck(lnp.matmul, args_maker, check_dtypes=True)

  @parameterized.named_parameters(jtu.cases_from_list(
      {"testcase_name": "_{}_{}_{}".format(
          jtu.format_shape_dtype_string(lhs_shape, lhs_dtype),
          jtu.format_shape_dtype_string(rhs_shape, rhs_dtype),
          axes),
       "lhs_shape": lhs_shape, "lhs_dtype": lhs_dtype,
       "rhs_shape": rhs_shape, "rhs_dtype": rhs_dtype,
       "axes": axes, "rng": rng}
      for rng in [jtu.rand_default()]
      for lhs_shape, rhs_shape, axes in [
          [(2, 3, 4), (5, 6, 7), 0],  # from issue #740
          [(2, 3, 4), (3, 4, 5, 6), 2],
          [(2, 3, 4), (5, 4, 3, 6), [1, 2]],
          [(2, 3, 4), (5, 4, 3, 6), [[1, 2], [2, 1]]],
          [(1, 2, 3, 4), (4, 5, 3, 6), [[2, 3], [2, 0]]],
      ]
      for lhs_dtype, rhs_dtype in CombosWithReplacement(inexact_dtypes, 2)))
  def testTensordot(self, lhs_shape, lhs_dtype, rhs_shape, rhs_dtype, axes, rng):
    args_maker = lambda: [rng(lhs_shape, lhs_dtype), rng(rhs_shape, rhs_dtype)]
    lnp_fun = lambda a, b: lnp.tensordot(a, b, axes)
    onp_fun = lambda a, b: onp.tensordot(a, b, axes)
    self._CheckAgainstNumpy(onp_fun, lnp_fun, args_maker, check_dtypes=True)
    self._CompileAndCheck(lnp_fun, args_maker, check_dtypes=True)

  @parameterized.named_parameters(jtu.cases_from_list(
      {"testcase_name": "_{}_{}".format(
          jtu.format_shape_dtype_string(lhs_shape, lhs_dtype),
          jtu.format_shape_dtype_string(rhs_shape, rhs_dtype)),
       "lhs_shape": lhs_shape, "lhs_dtype": lhs_dtype,
       "rhs_shape": rhs_shape, "rhs_dtype": rhs_dtype,
       "rng": jtu.rand_default()}
      # TODO(phawkins): support integer dtypes too.
      for lhs_dtype, rhs_dtype in CombosWithReplacement(inexact_dtypes, 2)
      for lhs_shape, rhs_shape in [
        (l, r) for l, r in CombosWithReplacement(all_shapes, 2)
        if len(jtu._dims_of_shape(l)) == 0
        or len(jtu._dims_of_shape(r)) == 0
        or l[-1] == r[-1]]))
  def testInner(self, lhs_shape, lhs_dtype, rhs_shape, rhs_dtype, rng):
    args_maker = lambda: [rng(lhs_shape, lhs_dtype), rng(rhs_shape, rhs_dtype)]
    onp_fun = lambda lhs, rhs: onp.inner(lhs, rhs)
    lnp_fun = lambda lhs, rhs: lnp.inner(lhs, rhs)
    self._CheckAgainstNumpy(onp_fun, lnp_fun, args_maker, check_dtypes=True)
    self._CompileAndCheck(lnp_fun, args_maker, check_dtypes=True)

  @parameterized.named_parameters(jtu.cases_from_list(
      {"testcase_name": "_{}_amin={}_amax={}".format(
          jtu.format_shape_dtype_string(shape, dtype), a_min, a_max),
       "shape": shape, "dtype": dtype, "a_min": a_min, "a_max": a_max,
       "rng": jtu.rand_default()}
      for shape in all_shapes for dtype in number_dtypes
      for a_min, a_max in [(-1, None), (None, 1), (-1, 1)]))
  def testClipStaticBounds(self, shape, dtype, a_min, a_max, rng):
    onp_fun = lambda x: onp.clip(x, a_min=a_min, a_max=a_max)
    lnp_fun = lambda x: lnp.clip(x, a_min=a_min, a_max=a_max)
    args_maker = lambda: [rng(shape, dtype)]
    self._CheckAgainstNumpy(onp_fun, lnp_fun, args_maker, check_dtypes=True)
    self._CompileAndCheck(lnp_fun, args_maker, check_dtypes=True)

  @parameterized.named_parameters(jtu.cases_from_list(
      {"testcase_name": "_{}_decimals={}".format(
          jtu.format_shape_dtype_string(shape, dtype), decimals),
       "shape": shape, "dtype": dtype, "decimals": decimals,
       "rng": jtu.rand_default()}
      for shape in all_shapes for dtype in number_dtypes
      for decimals in [0, 1, -2]))
  def testRoundStaticDecimals(self, shape, dtype, decimals, rng):
    if onp.issubdtype(dtype, onp.integer) and decimals < 0:
      self.skipTest("Integer rounding with decimals < 0 not implemented")
    onp_fun = lambda x: onp.round(x, decimals=decimals)
    lnp_fun = lambda x: lnp.round(x, decimals=decimals)
    args_maker = lambda: [rng(shape, dtype)]
    self._CheckAgainstNumpy(onp_fun, lnp_fun, args_maker, check_dtypes=True)
    self._CompileAndCheck(lnp_fun, args_maker, check_dtypes=True)

  @parameterized.named_parameters(jtu.cases_from_list(
      {"testcase_name": "_shape={}_rpadwidth={}_rconstantvalues={}".format(
          jtu.format_shape_dtype_string(shape, dtype), pad_width_rank,
          constant_values_rank),
       "shape": shape, "dtype": dtype, "pad_width_rank": pad_width_rank,
       "constant_values_rank": constant_values_rank, "rng": jtu.rand_default(),
       "irng": jtu.rand_int(3)}
      for shape in all_shapes for dtype in all_dtypes
      for pad_width_rank in range(3)
      for constant_values_rank in range(3)))
  def testPad(self, shape, dtype, pad_width_rank, constant_values_rank, rng,
              irng):
    pad_width = irng([len(shape), 2][2 - pad_width_rank:], onp.int32)
    def onp_fun(x, constant_vals):
      if pad_width.size == 0:
        return x
      return onp.pad(x, pad_width, mode='constant',
                     constant_values=constant_vals)
    def lnp_fun(x, constant_vals):
      return lnp.pad(x, pad_width, mode='constant',
                     constant_values=constant_vals)

    def args_maker():
      constant_vals = rng([len(shape), 2][2 - constant_values_rank:], dtype)
      return rng(shape, dtype), constant_vals

    self._CheckAgainstNumpy(onp_fun, lnp_fun, args_maker, check_dtypes=True)
    self._CompileAndCheck(lnp_fun, args_maker, check_dtypes=True)

  @parameterized.named_parameters(jtu.cases_from_list(
      {"testcase_name": "_shape=[{}]_reps={}".format(
          jtu.format_shape_dtype_string(shape, dtype), reps),
       "shape": shape, "dtype": dtype, "reps": reps,
       "rng": jtu.rand_default()}
      for reps in [(), (2,), (3, 4), (2, 3, 4)]
      for dtype in default_dtypes
      for shape in all_shapes
      ))
  def testTile(self, shape, dtype, reps, rng):
    onp_fun = lambda arg: onp.tile(arg, reps)
    lnp_fun = lambda arg: lnp.tile(arg, reps)

    args_maker = lambda: [rng(shape, dtype)]

    self._CheckAgainstNumpy(onp_fun, lnp_fun, args_maker, check_dtypes=True)
    self._CompileAndCheck(lnp_fun, args_maker, check_dtypes=True)

  @parameterized.named_parameters(jtu.cases_from_list(
      {"testcase_name": "_axis={}_baseshape=[{}]_dtypes=[{}]".format(
          axis, ",".join(str(d) for d in base_shape),
          ",".join(onp.dtype(dtype).name for dtype in dtypes)),
       "axis": axis, "base_shape": base_shape, "dtypes": dtypes,
       "rng": jtu.rand_default()}
      for num_arrs in [3]
      for dtypes in CombosWithReplacement(default_dtypes, num_arrs)
      for base_shape in [(4,), (3, 4), (2, 3, 4)]
      for axis in range(-len(base_shape)+1, len(base_shape))))
  def testConcatenate(self, axis, base_shape, dtypes, rng):
    wrapped_axis = axis % len(base_shape)
    shapes = [base_shape[:wrapped_axis] + (size,) + base_shape[wrapped_axis+1:]
              for size, _ in zip(itertools.cycle([3, 1, 4]), dtypes)]
    onp_fun = lambda *args: onp.concatenate(args, axis=axis)
    lnp_fun = lambda *args: lnp.concatenate(args, axis=axis)

    def args_maker():
      return [rng(shape, dtype) for shape, dtype in zip(shapes, dtypes)]

    self._CheckAgainstNumpy(onp_fun, lnp_fun, args_maker, check_dtypes=True)
    self._CompileAndCheck(lnp_fun, args_maker, check_dtypes=True)

  @parameterized.named_parameters(jtu.cases_from_list(
      {"testcase_name": "_axis={}_baseshape=[{}]_dtypes=[{}]".format(
          axis, ",".join(str(d) for d in base_shape),
          ",".join(onp.dtype(dtype).name for dtype in dtypes)),
       "axis": axis, "base_shape": base_shape, "dtypes": dtypes,
       "rng": jtu.rand_default()}
      for dtypes in CombosWithReplacement(default_dtypes, 2)
      for base_shape in [(4,), (3, 4), (2, 3, 4)]
      for axis in range(-len(base_shape)+1, len(base_shape))))
  def testAppend(self, axis, base_shape, dtypes, rng):
    wrapped_axis = axis % len(base_shape)
    shapes = [base_shape[:wrapped_axis] + (size,) + base_shape[wrapped_axis+1:]
              for size, _ in zip(itertools.cycle([3, 1, 4]), dtypes)]
    onp_fun = lambda arr, values: onp.append(arr, values, axis=axis)
    lnp_fun = lambda arr, values: lnp.append(arr, values, axis=axis)

    def args_maker():
      return [rng(shape, dtype) for shape, dtype in zip(shapes, dtypes)]

    self._CheckAgainstNumpy(onp_fun, lnp_fun, args_maker, check_dtypes=True)
    self._CompileAndCheck(lnp_fun, args_maker, check_dtypes=True)

  @parameterized.named_parameters(jtu.cases_from_list(
      {"testcase_name": "_shape=[{}]_axis={}_repeats={}".format(
          jtu.format_shape_dtype_string(shape, dtype), axis, repeats),
       "axis": axis, "shape": shape, "dtype": dtype, "repeats": repeats,
       "rng": jtu.rand_default()}
      for repeats in [0, 1, 2]
      for dtype in default_dtypes
      for shape in all_shapes
      for axis in [None] + list(range(-len(shape), len(shape)))))
  def testRepeat(self, axis, shape, dtype, repeats, rng):
    onp_fun = lambda arg: onp.repeat(arg, repeats=repeats, axis=axis)
    lnp_fun = lambda arg: lnp.repeat(arg, repeats=repeats, axis=axis)

    args_maker = lambda: [rng(shape, dtype)]

    self._CheckAgainstNumpy(onp_fun, lnp_fun, args_maker, check_dtypes=True)
    self._CompileAndCheck(lnp_fun, args_maker, check_dtypes=True)

  @parameterized.named_parameters(jtu.cases_from_list(
      {"testcase_name": "op={}_shape=[{}]_axis={}_out_dtype={}".format(
          op, jtu.format_shape_dtype_string(shape, dtype), axis, out_dtype),
       "axis": axis, "shape": shape, "dtype": dtype, "out_dtype": out_dtype,
       "rng": jtu.rand_default(), "lnp_op": getattr(lnp, op),
       "onp_op": getattr(onp, op)}
      for op in ["cumsum", "cumprod"]
      # TODO(phawkins): replace both type lists with default_dtypes after a
      # Jaxlib update includes
      # https://github.com/google/jax/commit/86f5d189cf563b027c3cd00eea38072c003905c8
      for dtype in [onp.float32, onp.int32]
      for out_dtype in [onp.float32, onp.int32]
      for shape in all_shapes
      for axis in [None] + list(range(-len(shape), len(shape)))))
  def testCumSumProd(self, axis, shape, dtype, out_dtype, onp_op, lnp_op, rng):
    onp_fun = lambda arg: onp_op(arg, axis=axis, dtype=out_dtype)
    lnp_fun = lambda arg: lnp_op(arg, axis=axis, dtype=out_dtype)

    args_maker = lambda: [rng(shape, dtype)]

    self._CheckAgainstNumpy(onp_fun, lnp_fun, args_maker, check_dtypes=True)
    self._CompileAndCheck(lnp_fun, args_maker, check_dtypes=True)

  @parameterized.named_parameters(jtu.cases_from_list(
      {"testcase_name": "_dtype={}_m={}_n={}_k={}".format(
          onp.dtype(dtype).name, m, n, k),
       "m": m, "n": n, "k": k, "dtype": dtype, "rng": jtu.rand_default()}
      for dtype in default_dtypes
      for n in [0, 4]
      for m in [None, 0, 1, 3, 4]
      for k in list(range(-4, 4))))
  def testTri(self, m, n, k, dtype, rng):
    onp_fun = lambda: onp.tri(n, M=m, k=k, dtype=dtype)
    lnp_fun = lambda: lnp.tri(n, M=m, k=k, dtype=dtype)
    args_maker = lambda: []
    self._CheckAgainstNumpy(onp_fun, lnp_fun, args_maker, check_dtypes=True)
    self._CompileAndCheck(lnp_fun, args_maker, check_dtypes=True)

  @parameterized.named_parameters(jtu.cases_from_list(
      {"testcase_name": "_op={}_shape={}_k={}".format(
          op, jtu.format_shape_dtype_string(shape, dtype), k),
       "dtype": dtype, "shape": shape, "op": op, "k": k,
       "rng": jtu.rand_default()}
      for dtype in default_dtypes
      for shape in [shape for shape in all_shapes if len(shape) >= 1]
      for op in ["tril", "triu"]
      for k in list(range(-3, 3))))
  def testTriLU(self, dtype, shape, op, k, rng):
    onp_fun = lambda arg: getattr(onp, op)(arg, k=k)
    lnp_fun = lambda arg: getattr(lnp, op)(arg, k=k)
    args_maker = lambda: [rng(shape, dtype)]
    self._CheckAgainstNumpy(onp_fun, lnp_fun, args_maker, check_dtypes=True)
    self._CompileAndCheck(lnp_fun, args_maker, check_dtypes=True)

  @parameterized.named_parameters(jtu.cases_from_list(
      {"testcase_name": "_shape={}_k={}".format(
          jtu.format_shape_dtype_string(shape, dtype), k),
       "dtype": dtype, "shape": shape, "k": k, "rng": jtu.rand_default()}
      for dtype in default_dtypes
      for shape in [shape for shape in all_shapes if len(shape) in (1, 2)]
      for k in list(range(-4, 4))))
  def testDiag(self, shape, dtype, k, rng):
    onp_fun = lambda arg: onp.diag(arg, k)
    lnp_fun = lambda arg: lnp.diag(arg, k)
    args_maker = lambda: [rng(shape, dtype)]
    self._CheckAgainstNumpy(onp_fun, lnp_fun, args_maker, check_dtypes=True)
    self._CompileAndCheck(lnp_fun, args_maker, check_dtypes=True)

  @parameterized.named_parameters(jtu.cases_from_list(
      {"testcase_name": "_shape={}_offset={}_axis1={}_axis2={}".format(
          jtu.format_shape_dtype_string(shape, dtype), offset, axis1, axis2),
       "dtype": dtype, "shape": shape, "offset": offset, "axis1": axis1,
       "axis2": axis2, "rng": jtu.rand_default()}
      for dtype in default_dtypes
      for shape in [shape for shape in all_shapes if len(shape) >= 2]
      for axis1 in range(-len(shape), len(shape))
      for axis2 in [a for a in range(-len(shape), len(shape))
                    if a % len(shape) != axis1 % len(shape)]
      for offset in list(range(-4, 4))))
  def testDiagonal(self, shape, dtype, offset, axis1, axis2, rng):
    onp_fun = lambda arg: onp.diagonal(arg, offset, axis1, axis2)
    lnp_fun = lambda arg: lnp.diagonal(arg, offset, axis1, axis2)
    args_maker = lambda: [rng(shape, dtype)]
    self._CheckAgainstNumpy(onp_fun, lnp_fun, args_maker, check_dtypes=True)
    self._CompileAndCheck(lnp_fun, args_maker, check_dtypes=True)

  @parameterized.named_parameters(jtu.cases_from_list(
      {"testcase_name": "_shape={}_n={}".format(onp.dtype(dtype).name, n),
       "dtype": dtype, "n": n}
      for dtype in default_dtypes
      for n in list(range(4))))
  def testIdentity(self, n, dtype):
    onp_fun = lambda: onp.identity(n, dtype)
    lnp_fun = lambda: lnp.identity(n, dtype)
    args_maker = lambda: []
    self._CheckAgainstNumpy(onp_fun, lnp_fun, args_maker, check_dtypes=True)
    self._CompileAndCheck(lnp_fun, args_maker, check_dtypes=True)

  @parameterized.named_parameters(jtu.cases_from_list(
      {"testcase_name": "_shape={}_dtype_{}_offset={}_axis1={}_axis2={}".format(
          jtu.format_shape_dtype_string(shape, dtype),
          out_dtype, offset, axis1, axis2),
       "dtype": dtype, "out_dtype": out_dtype, "shape": shape, "offset": offset,
       "axis1": axis1, "axis2": axis2, "rng": jtu.rand_default()}
      for dtype in default_dtypes
      for out_dtype in [None] + number_dtypes
      for shape in [shape for shape in all_shapes if len(shape) >= 2]
      for axis1 in range(-len(shape), len(shape))
      for axis2 in range(-len(shape), len(shape))
      if (axis1 % len(shape)) != (axis2 % len(shape))
      for offset in list(range(-4, 4))))
  def testTrace(self, shape, dtype, out_dtype, offset, axis1, axis2, rng):
    onp_fun = lambda arg: onp.trace(arg, offset, axis1, axis2, out_dtype)
    lnp_fun = lambda arg: lnp.trace(arg, offset, axis1, axis2, out_dtype)
    args_maker = lambda: [rng(shape, dtype)]
    self._CheckAgainstNumpy(onp_fun, lnp_fun, args_maker, check_dtypes=True)
    self._CompileAndCheck(lnp_fun, args_maker, check_dtypes=True)

  @parameterized.named_parameters(jtu.cases_from_list(
      {"testcase_name": "_{}_axis={}".format(
          jtu.format_test_name_suffix("", [shape] * len(dtypes), dtypes), axis),
       "shape": shape, "axis": axis, "dtypes": dtypes, "rng": rng}
      for dtypes in [
        [onp.float32],
        [onp.float32, onp.float32],
        [onp.float32, onp.int32, onp.float32],
        [onp.float32, onp.int64, onp.float32],
        [onp.float32, onp.int32, onp.float64],
      ]
      for shape in [(), (2,), (3, 4), (1, 100)]
      for axis in range(-len(shape), len(shape) + 1)
      for rng in [jtu.rand_default()]))
  def testStack(self, shape, axis, dtypes, rng):
    args_maker = lambda: [[rng(shape, dtype) for dtype in dtypes]]
    onp_fun = partial(onp.stack, axis=axis)
    lnp_fun = partial(lnp.stack, axis=axis)
    self._CheckAgainstNumpy(lnp_fun, onp_fun, args_maker, check_dtypes=True)


  @parameterized.named_parameters(jtu.cases_from_list(
      {"testcase_name": "_op={}_{}".format(
          op, jtu.format_test_name_suffix("", [shape] * len(dtypes), dtypes)),
       "shape": shape, "op": op, "dtypes": dtypes, "rng": rng}
      for op in ["hstack", "vstack", "dstack"]
      for dtypes in [
        [onp.float32],
        [onp.float32, onp.float32],
        [onp.float32, onp.int32, onp.float32],
        [onp.float32, onp.int64, onp.float32],
        [onp.float32, onp.int32, onp.float64],
      ]
      for shape in [(), (2,), (3, 4), (1, 100), (2, 3, 4)]
      for rng in [jtu.rand_default()]))
  def testHVDStack(self, shape, op, dtypes, rng):
    args_maker = lambda: [[rng(shape, dtype) for dtype in dtypes]]
    onp_fun = getattr(onp, op)
    lnp_fun = getattr(lnp, op)
    self._CheckAgainstNumpy(lnp_fun, onp_fun, args_maker, check_dtypes=True)

  @parameterized.named_parameters(jtu.cases_from_list(
      {"testcase_name": "_inshape={}_outdtype={}".format(
          jtu.format_shape_dtype_string(shape, fill_value_dtype),
          onp.dtype(out_dtype).name if out_dtype else "None"),
       "shape": shape, "fill_value_dtype": fill_value_dtype,
       "out_dtype": out_dtype, "rng": jtu.rand_default()}
      for shape in array_shapes
      for fill_value_dtype in default_dtypes
      for out_dtype in [None] + default_dtypes))
  def testFull(self, shape, fill_value_dtype, out_dtype, rng):
    onp_fun = lambda fill_value: onp.full(shape, fill_value, dtype=out_dtype)
    lnp_fun = lambda fill_value: lnp.full(shape, fill_value, dtype=out_dtype)
    args_maker = lambda: [rng((), fill_value_dtype)]
    self._CheckAgainstNumpy(onp_fun, lnp_fun, args_maker, check_dtypes=True)
    self._CompileAndCheck(lnp_fun, args_maker, check_dtypes=True)

  @parameterized.named_parameters(jtu.cases_from_list(
      {"testcase_name": "_inshape={}_filldtype={}_outdtype={}".format(
          jtu.format_shape_dtype_string(shape, in_dtype),
          onp.dtype(fill_value_dtype).name,
          onp.dtype(out_dtype).name),
       "shape": shape, "in_dtype": in_dtype,
       "fill_value_dtype": fill_value_dtype, "out_dtype": out_dtype,
       "rng": jtu.rand_default()}
      for shape in array_shapes
      for in_dtype in default_dtypes
      for fill_value_dtype in default_dtypes
      for out_dtype in default_dtypes))
  def testFullLike(self, shape, in_dtype, fill_value_dtype, out_dtype, rng):
    onp_fun = lambda x, fill_value: onp.full_like(x, fill_value, dtype=out_dtype)
    lnp_fun = lambda x, fill_value: lnp.full_like(x, fill_value, dtype=out_dtype)
    args_maker = lambda: [rng(shape, in_dtype), rng((), fill_value_dtype)]
    self._CheckAgainstNumpy(onp_fun, lnp_fun, args_maker, check_dtypes=True)
    self._CompileAndCheck(lnp_fun, args_maker, check_dtypes=True)

  @parameterized.named_parameters(jtu.cases_from_list(
      {"testcase_name": "_{}_axis={}_{}sections".format(
          jtu.format_shape_dtype_string(shape, dtype), axis, num_sections),
       "shape": shape, "num_sections": num_sections, "axis": axis,
       "dtype": dtype, "rng": jtu.rand_default()}
      for shape, axis, num_sections in [
          ((3,), 0, 3), ((12,), 0, 3), ((12, 4), 0, 4), ((12, 4), 1, 2),
          ((2, 3, 4), -1, 2), ((2, 3, 4), -2, 3)]
      for dtype in default_dtypes))
  def testSplitStaticInt(self, shape, num_sections, axis, dtype, rng):
    onp_fun = lambda x: onp.split(x, num_sections, axis=axis)
    lnp_fun = lambda x: lnp.split(x, num_sections, axis=axis)
    args_maker = lambda: [rng(shape, dtype)]
    self._CheckAgainstNumpy(onp_fun, lnp_fun, args_maker, check_dtypes=True)
    self._CompileAndCheck(lnp_fun, args_maker, check_dtypes=True)

  @parameterized.named_parameters(jtu.cases_from_list(
      {"testcase_name": "_{}_axis={}_{}sections".format(
          jtu.format_shape_dtype_string(shape, dtype), axis, num_sections),
       "shape": shape, "num_sections": num_sections, "axis": axis,
       "dtype": dtype, "rng": jtu.rand_default()}
      for shape, axis, num_sections in [
          ((12, 4), 0, 4), ((12, 4), 1, 2),
          ((2, 3, 4), 2, 2), ((4, 3, 4), 0, 2)]
      for dtype in default_dtypes))
  def testHVDSplit(self, shape, num_sections, axis, dtype, rng):
    def fn(module, axis):
      if axis == 0:
        return module.vsplit
      elif axis == 1:
        return module.hsplit
      else:
        assert axis == 2
        return module.dsplit

    onp_fun = lambda x: fn(onp, axis)(x, num_sections)
    lnp_fun = lambda x: fn(lnp, axis)(x, num_sections)
    args_maker = lambda: [rng(shape, dtype)]
    self._CheckAgainstNumpy(onp_fun, lnp_fun, args_maker, check_dtypes=True)
    self._CompileAndCheck(lnp_fun, args_maker, check_dtypes=True)

  @parameterized.named_parameters(jtu.cases_from_list(
      {"testcase_name": "_inshape={}_outshape={}_order={}".format(
          jtu.format_shape_dtype_string(arg_shape, dtype),
          jtu.format_shape_dtype_string(out_shape, dtype),
          order),
       "arg_shape": arg_shape, "out_shape": out_shape, "dtype": dtype,
       "order": order, "rng": jtu.rand_default()}
      for dtype in default_dtypes
      for order in ["C", "F"]
      for arg_shape, out_shape in [
          (jtu.NUMPY_SCALAR_SHAPE, (1, 1, 1)),
          ((), (1, 1, 1)),
          ((7, 0), (0, 42, 101)),
          ((3, 4), 12),
          ((3, 4), (12,)),
          ((3, 4), -1),
          ((2, 1, 4), (-1,)),
          ((2, 2, 4), (2, 8))
      ]))
  def testReshape(self, arg_shape, out_shape, dtype, order, rng):
    onp_fun = lambda x: onp.reshape(x, out_shape, order=order)
    lnp_fun = lambda x: lnp.reshape(x, out_shape, order=order)
    args_maker = lambda: [rng(arg_shape, dtype)]
    self._CheckAgainstNumpy(onp_fun, lnp_fun, args_maker, check_dtypes=True)
    self._CompileAndCheck(lnp_fun, args_maker, check_dtypes=True)

  @parameterized.named_parameters(jtu.cases_from_list(
      {"testcase_name": "_inshape={}_expanddim={}".format(
          jtu.format_shape_dtype_string(arg_shape, dtype), dim),
       "arg_shape": arg_shape, "dtype": dtype, "dim": dim,
       "rng": jtu.rand_default()}
      for arg_shape in [(), (3,), (3, 4)]
      for dtype in default_dtypes
      for dim in range(-len(arg_shape)+1, len(arg_shape))))
  def testExpandDimsStaticDim(self, arg_shape, dtype, dim, rng):
    onp_fun = lambda x: onp.expand_dims(x, dim)
    lnp_fun = lambda x: lnp.expand_dims(x, dim)
    args_maker = lambda: [rng(arg_shape, dtype)]
    self._CheckAgainstNumpy(onp_fun, lnp_fun, args_maker, check_dtypes=True)
    self._CompileAndCheck(lnp_fun, args_maker, check_dtypes=True)

  @parameterized.named_parameters(jtu.cases_from_list(
      {"testcase_name": "_inshape={}_axes=({},{})".format(
          jtu.format_shape_dtype_string(arg_shape, dtype), ax1, ax2),
       "arg_shape": arg_shape, "dtype": dtype, "ax1": ax1, "ax2": ax2,
       "rng": jtu.rand_default()}
      for arg_shape, ax1, ax2 in [
          ((3, 4), 0, 1), ((3, 4), 1, 0), ((3, 4, 5), 1, 2),
          ((3, 4, 5), -1, -2), ((3, 4, 5), 0, 1)]
      for dtype in default_dtypes))
  def testSwapAxesStaticAxes(self, arg_shape, dtype, ax1, ax2, rng):
    onp_fun = lambda x: onp.swapaxes(x, ax1, ax2)
    lnp_fun = lambda x: lnp.swapaxes(x, ax1, ax2)
    args_maker = lambda: [rng(arg_shape, dtype)]
    self._CheckAgainstNumpy(onp_fun, lnp_fun, args_maker, check_dtypes=True)
    self._CompileAndCheck(lnp_fun, args_maker, check_dtypes=True)

  @parameterized.named_parameters(jtu.cases_from_list(
      {"testcase_name": "_inshape={}_axis={}".format(
          jtu.format_shape_dtype_string(arg_shape, dtype), ax),
       "arg_shape": arg_shape, "dtype": dtype, "ax": ax,
       "rng": jtu.rand_default()}
      for arg_shape, ax in [
          ((3, 1), None),
          ((3, 1), 1),
          ((1, 3, 1), (0, 2)),
          ((1, 4, 1), (0,))]
      for dtype in default_dtypes))
  def testSqueeze(self, arg_shape, dtype, ax, rng):
    onp_fun = lambda x: onp.squeeze(x, ax)
    lnp_fun = lambda x: lnp.squeeze(x, ax)
    args_maker = lambda: [rng(arg_shape, dtype)]
    self._CheckAgainstNumpy(onp_fun, lnp_fun, args_maker, check_dtypes=True)
    self._CompileAndCheck(lnp_fun, args_maker, check_dtypes=True)

  @parameterized.named_parameters(jtu.cases_from_list(
      {"testcase_name": "_shape={}_axis={}_weights={}_returned={}".format(
          jtu.format_shape_dtype_string(shape, dtype),
          axis,
          (None if weights_shape == None else jtu.format_shape_dtype_string(weights_shape, dtype)),
          returned),
       "rng": jtu.rand_default(), "shape": shape, "dtype": dtype, "axis": axis,
       "weights_shape": weights_shape, "returned": returned}
      for shape in nonempty_shapes
      for dtype in number_dtypes
      for axis in set(range(-len(shape), len(shape))) | set([None])
      # `weights_shape` is either `None`, same as the averaged axis, or same as
      # that of the input
      for weights_shape in ([None, shape] if axis is None else [None, (shape[axis],), shape])
      for returned in [False, True]))
  def testAverage(self, shape, dtype, axis, weights_shape, returned, rng):
    onp_fun = lambda x, weights: onp.average(x, axis, weights, returned)
    lnp_fun = lambda x, weights: lnp.average(x, axis, weights, returned)
    args_maker = lambda: [rng(shape, dtype),
                          None if weights_shape is None else rng(weights_shape, dtype)]

    try:
        self._CheckAgainstNumpy(onp_fun, lnp_fun, args_maker, check_dtypes=True)
    except ZeroDivisionError:
        self.skipTest("don't support checking for ZeroDivisionError")
    self._CompileAndCheck(lnp_fun, args_maker, check_dtypes=True)

  @parameterized.named_parameters(jtu.cases_from_list(
      {"testcase_name": "_arg{}".format(i), "arg": arg}
      for i, arg in enumerate([
          3., [1, 2, 3], [1., 2., 3.],
          [[1, 2], [3, 4], [5, 6]], [[1, 2.], [3, 4], [5, 6]],
          [[3, onp.array(2), 1], onp.arange(3.)],
      ])))
  def testArray(self, arg):
    args_maker = lambda: [arg]
    self._CheckAgainstNumpy(onp.array, lnp.array, args_maker, check_dtypes=True)
    self._CompileAndCheck(lnp.array, args_maker, check_dtypes=True)

  def testIssue121(self):
    assert not onp.isscalar(lnp.array(3))

  def testArrayMethod(self):
    class arraylike(object):
      dtype = onp.float32
      def __array__(self, dtype=None):
        return 3.
    a = arraylike()
    ans = lnp.array(a)
    assert ans == 3.

  def testAllClose(self):
    rng = onp.random.RandomState(0)
    x = rng.randn(2, 2)
    y = rng.randn(2)

    def same(list1, list2):
      allclose = functools.partial(lnp.allclose, atol=1e-3, rtol=1e-3)
      elements_close = list(map(allclose, list1, list2))
      return lnp.all(lnp.array(elements_close))

    csame = api.jit(same)

    a1 = same((x, y), (x, y))
    a2 = csame((x, y), (x, y))
    a3 = csame((x, y), (x, 2 * y))

    self.assertTrue(a1)
    self.assertTrue(a2)
    self.assertFalse(a3)

  @jtu.skip_on_devices("tpu")  # TODO(mattjj): investigate this failure
  def testOnesBroadcastingConstantHandler(self):
    # TODO(mattjj): update this test for jax3
    self.skipTest("test needs jax3 update")

    def fun(x):
      ones = lnp.ones((3, 4))
      assert isinstance(ones, onp.ndarray) and ones.strides == (0, 0)

      # To check that the constant handler generates a Broadcast for stride-zero
      # arrays, we monkey-patch the client instance.
      # TODO(mattjj): once we have better HLO dumping and inspecting facilities,
      # we can check the HLO more directly.
      c = x._node.c
      Broadcast = c.Broadcast  # pylint: disable=invalid-name
      was_called = []
      c.Broadcast = lambda *args: was_called.append(True) or Broadcast(*args)
      out = x + ones  # the ndarray constant handler should call Broadcast here
      assert was_called, "Broadcast was not called."

      return out

    fun = api.jit(fun)
    out_val = fun(lnp.ones(4))
    self.assertAllClose(out_val, onp.full((3, 4), 2.), check_dtypes=False)

  def testZeroStridesConstantHandler(self):
    raw_const = onp.random.RandomState(0).randn(1, 2, 1, 1, 5, 1)
    const = onp.broadcast_to(raw_const, (3, 2, 3, 4, 5, 6))

    def fun(x):
      return x * const

    fun = api.jit(fun)
    out_val = fun(3.)
    self.assertAllClose(out_val, 3. * const, check_dtypes=False)

  def testIsInstanceNdarrayDuringTracing(self):
    arr = onp.ones(3)

    @api.jit
    def f(x):
      self.assertIsInstance(x, lnp.ndarray)
      return lnp.sum(x)

    f(arr)


  def testNonArrayErrorMessage(self):
    x = [1., 2.]
    y = onp.array([3., 4.])

    def g(x, y):
      return lnp.add(x, y)

    def f(x, y):
      return lnp.dot(x, y)

    self.assertRaises(TypeError, lambda: g(x, y))
    self.assertRaises(TypeError, lambda: f(x, y))
    self.assertRaises(TypeError, lambda: api.jit(g)(x, y))
    self.assertRaises(TypeError, lambda: api.jit(f)(x, y))

  def testAbstractionErrorMessage(self):

    @api.jit
    def f(x, n):
      for _ in range(n):
        x = x * x
      return x

    self.assertRaises(TypeError, lambda: f(3., 3))

    @api.jit
    def g(x):
      if x > 0.:
        return x * 2
      else:
        return x + 2

    self.assertRaises(TypeError, lambda: g(3.))

  def testTracingPrimitiveWithNoTranslationErrorMessage(self):
    # TODO(mattjj): update this for jax3
    self.skipTest("test needs jax3 update")
    foo = lnp._not_implemented(lambda x: x)

    # No error if there's no tracing.
    foo(onp.arange(3))

    cfoo = api.jit(foo)
    self.assertRaises(NotImplementedError, lambda: cfoo(onp.arange(3)))

  @parameterized.named_parameters(jtu.cases_from_list(
      {"testcase_name": "_{}_axis={}".format(
          jtu.format_shape_dtype_string(shape, dtype), axis),
       "rng": rng, "shape": shape, "dtype": dtype, "axis": axis}
      for shape in [(3,), (2, 3)]
      for dtype in default_dtypes
      for axis in range(-len(shape), len(shape))  # Test negative axes
      for rng in [jtu.rand_default()]))
  def testFlip(self, shape, dtype, axis, rng):
    args_maker = self._GetArgsMaker(rng, [shape], [dtype])
    lnp_op = lambda x: lnp.flip(x, axis)
    onp_op = lambda x: onp.flip(x, axis)
    self._CheckAgainstNumpy(onp_op, lnp_op, args_maker, check_dtypes=True)
    self._CompileAndCheck(lnp_op, args_maker, check_dtypes=True)

  @parameterized.named_parameters(jtu.cases_from_list(
      {"testcase_name": "_{}".format(
          jtu.format_shape_dtype_string(shape, dtype)),
       "rng": rng, "shape": shape, "dtype": dtype}
      for shape in [(3,), (2, 3), (3, 2, 4)]
      for dtype in default_dtypes
      for rng in [jtu.rand_default()]))
  def testFlipud(self, shape, dtype, rng):
    args_maker = self._GetArgsMaker(rng, [shape], [dtype])
    lnp_op = lambda x: lnp.flipud(x)
    onp_op = lambda x: onp.flipud(x)
    self._CheckAgainstNumpy(onp_op, lnp_op, args_maker, check_dtypes=True)
    self._CompileAndCheck(lnp_op, args_maker, check_dtypes=True)


  @parameterized.named_parameters(jtu.cases_from_list(
      {"testcase_name": "_{}".format(
          jtu.format_shape_dtype_string(shape, dtype)),
       "rng": rng, "shape": shape, "dtype": dtype}
      for shape in [(3, 2), (2, 3), (3, 2, 4)]
      for dtype in default_dtypes
      for rng in [jtu.rand_default()]))
  def testFliplr(self, shape, dtype, rng):
    args_maker = self._GetArgsMaker(rng, [shape], [dtype])
    lnp_op = lambda x: lnp.fliplr(x)
    onp_op = lambda x: onp.fliplr(x)
    self._CheckAgainstNumpy(onp_op, lnp_op, args_maker, check_dtypes=True)
    self._CompileAndCheck(lnp_op, args_maker, check_dtypes=True)


  @parameterized.named_parameters(jtu.cases_from_list(
      {"testcase_name": "_{}_k={}_axes={}".format(
          jtu.format_shape_dtype_string(shape, dtype), k, axes),
       "rng": rng, "shape": shape, "dtype": dtype, "k": k, "axes": axes}
      for shape, axes in [
          [(2, 3), (0, 1)],
          [(2, 3), (1, 0)],
          [(4, 3, 2), (0, 2)],
          [(4, 3, 2), (2, 1)],
      ]
      for k in range(-3, 4)
      for dtype in default_dtypes
      for rng in [jtu.rand_default()]))
  def testRot90(self, shape, dtype, k, axes, rng):
    args_maker = self._GetArgsMaker(rng, [shape], [dtype])
    lnp_op = lambda x: lnp.rot90(x, k, axes)
    onp_op = lambda x: onp.rot90(x, k, axes)
    self._CheckAgainstNumpy(onp_op, lnp_op, args_maker, check_dtypes=True)
    self._CompileAndCheck(lnp_op, args_maker, check_dtypes=True)

  # TODO(mattjj): test infix operator overrides

  @parameterized.named_parameters(
      ('_numpy_on_lax', onp, lnp),
      ('_lax_on_numpy', lnp, onp),
      ('_lax_on_lax', lnp, lnp),
  )
  def testInplaceArithmetic(self, inplace_mod, other_mod):
    x = inplace_mod.zeros(3)
    x += other_mod.arange(3)
    self.assertAllClose(x, onp.arange(3), check_dtypes=True)

  def testRavel(self):
    rng = onp.random.RandomState(0)
    args_maker = lambda: [rng.randn(3, 4).astype("float32")]
    self._CompileAndCheck(lambda x: x.ravel(), args_maker, check_dtypes=True)

  def testAstype(self):
    rng = onp.random.RandomState(0)
    args_maker = lambda: [rng.randn(3, 4).astype("float32")]
    op = lambda x: x.astype(lnp.int32)
    self._CheckAgainstNumpy(op, op, args_maker, check_dtypes=True)
    self._CompileAndCheck(op, args_maker, check_dtypes=True)

  # TODO(mattjj): test other ndarray-like method overrides

  def testOnpMean(self):
    # from https://github.com/google/jax/issues/125
    x = lax.add(lnp.eye(3), 0.)
    ans = onp.mean(x)
    self.assertAllClose(ans, onp.array(1./3), check_dtypes=False)

  def testArangeOnFloats(self):
    # from https://github.com/google/jax/issues/145
    expected = onp.arange(0.0, 1.0, 0.1)
    ans = lnp.arange(0.0, 1.0, 0.1)
    self.assertAllClose(expected, ans, check_dtypes=True)

  def testSortManually(self):
    # manual tests for sort are nice because we don't have to worry about ties.
    # lax.sort is tested combinatorially.
    ans = lnp.sort(onp.array([16, 15, 23, 42, 8, 4]))
    expected = onp.array([4, 8, 15, 16, 23, 42])
    self.assertAllClose(expected, ans, check_dtypes=True)

    a = onp.array([[1, 4], [3, 1]])
    ans = lnp.sort(a, axis=None)
    expected = onp.array([1, 1, 3, 4])
    self.assertAllClose(expected, ans, check_dtypes=True)

    a = onp.array([[1, 4], [3, 1]])
    ans = lnp.sort(a)  # last axis
    expected = onp.array([[1, 4], [1, 3]])
    self.assertAllClose(expected, ans, check_dtypes=True)

    a = onp.array([[1, 4], [3, 1]])
    ans = lnp.sort(a, axis=0)
    expected = onp.array([[1, 1], [3, 4]])
    self.assertAllClose(expected, ans, check_dtypes=True)

  def testArgsortManually(self):
    x = onp.array([16, 15, 23, 42, 8, 4])
    ans = lnp.argsort(x)
    expected = onp.argsort(x)
    self.assertAllClose(expected, ans, check_dtypes=False)

    x = onp.array([[16, 15, 23], [42, 8, 4]])
    ans = lnp.argsort(x, axis=0)
    expected = onp.argsort(x, axis=0)
    self.assertAllClose(expected, ans, check_dtypes=False)

    x = onp.array([[16, 15, 23], [42, 8, 4]])
    ans = lnp.argsort(x, axis=1)
    expected = onp.argsort(x, axis=1)
    self.assertAllClose(expected, ans, check_dtypes=False)

    x = onp.array([[16, 15, 23], [42, 8, 4]])
    ans = lnp.argsort(x, axis=None)
    expected = onp.argsort(x, axis=None)
    self.assertAllClose(expected, ans, check_dtypes=False)

    x = onp.array([[16, 15, 23], [42, 8, 4]])
    ans = lnp.argsort(x)
    expected = onp.argsort(x)
    self.assertAllClose(expected, ans, check_dtypes=False)

  @parameterized.named_parameters(jtu.cases_from_list(
      {"testcase_name": "_{}_shifts={}_axis={}".format(
          jtu.format_shape_dtype_string(shape, dtype),
          shifts, axis),
       "rng": rng, "shape": shape, "dtype": dtype, "shifts": shifts,
       "axis": axis}
      for dtype in all_dtypes
      for shape in [(3, 4), (3, 4, 5), (7, 4, 0)]
      for shifts, axis in [
        (3, None),
        (1, 1),
        ((3,), (0,)),
        ((-2,), (-2,)),
        ((1, 2), (0, -1))
      ]
      for rng in [jtu.rand_default()]))
  def testRoll(self, shape, dtype, shifts, axis, rng):
    args_maker = lambda: [rng(shape, dtype)]
    lnp_op = lambda x: lnp.roll(x, shifts, axis=axis)
    onp_op = lambda x: onp.roll(x, shifts, axis=axis)
    self._CheckAgainstNumpy(lnp_op, onp_op, args_maker, check_dtypes=True)
    self._CompileAndCheck(lnp_op, args_maker, check_dtypes=True)

  @parameterized.named_parameters(jtu.cases_from_list(
      {"testcase_name": "_{}_index={}_axis={}_mode={}".format(
          jtu.format_shape_dtype_string(shape, dtype),
          jtu.format_shape_dtype_string(index_shape, index_dtype),
          axis, mode),
       "rng": rng, "rng_indices": rng_indices, "shape": shape,
       "index_shape": index_shape, "dtype": dtype, "index_dtype": index_dtype,
       "axis": axis, "mode": mode}
      for shape in [(3,), (3, 4), (3, 4, 5)]
      for index_shape in scalar_shapes + [(3,), (2, 1, 3)]
      for axis in itertools.chain(range(-len(shape), len(shape)), [None])
      for dtype in all_dtypes
      for index_dtype in int_dtypes
      for mode in ['wrap', 'clip']
      for rng in [jtu.rand_default()]
      for rng_indices in [jtu.rand_int(-5, 5)]))
  def testTake(self, shape, dtype, index_shape, index_dtype, axis, mode, rng,
               rng_indices):
    def args_maker():
      x = rng(shape, dtype)
      i = rng_indices(index_shape, index_dtype)
      return x, i

    lnp_op = lambda x, i: lnp.take(x, i, axis=axis, mode=mode)
    onp_op = lambda x, i: onp.take(x, i, axis=axis, mode=mode)
    self._CheckAgainstNumpy(lnp_op, onp_op, args_maker, check_dtypes=True)
    self._CompileAndCheck(lnp_op, args_maker, check_dtypes=True)

  @parameterized.named_parameters(jtu.cases_from_list(
      {"testcase_name": "_{}_axis={}".format(
          jtu.format_shape_dtype_string(shape, dtype), axis),
       "rng": rng, "shape": shape, "dtype": dtype, "axis": axis}
      for shape in [(3,), (3, 4), (3, 4, 5)]
      for axis in itertools.chain(range(len(shape)), [-1], [None])
      for dtype in default_dtypes
      for rng in [jtu.rand_default()]))
  def testTakeAlongAxis(self, shape, dtype, axis, rng):
    def args_maker():
      x = rng(shape, dtype)
      i = onp.argsort(x, axis=axis)
      return x, i

    lnp_op = lambda x, i: lnp.take_along_axis(x, i, axis=axis)

    if hasattr(onp, "take_along_axis"):
      onp_op = lambda x, i: onp.take_along_axis(x, i, axis=axis)
      self._CheckAgainstNumpy(lnp_op, onp_op, args_maker, check_dtypes=True)
    self._CompileAndCheck(lnp_op, args_maker, check_dtypes=True)

  @parameterized.named_parameters(jtu.cases_from_list(
      {"testcase_name": "_shape={}_n={}_increasing={}".format(
          jtu.format_shape_dtype_string([shape], dtype),
          n, increasing),
       "dtype": dtype, "shape": shape, "n": n, "increasing": increasing,
       "rng": jtu.rand_default()}
      for dtype in inexact_dtypes
      for shape in [0, 5]
      for n in [2, 4]
      for increasing in [False, True]))
  def testVander(self, shape, dtype, n, increasing, rng):
    onp_fun = lambda arg: onp.vander(arg, N=n, increasing=increasing)
    lnp_fun = lambda arg: lnp.vander(arg, N=n, increasing=increasing)
    args_maker = lambda: [rng([shape], dtype)]
    # np.vander seems to return float64 for all floating types. We could obey
    # those semantics, but they seem like a bug.
    self._CheckAgainstNumpy(onp_fun, lnp_fun, args_maker, check_dtypes=False)
    self._CompileAndCheck(lnp_fun, args_maker, check_dtypes=False)

  @parameterized.named_parameters(jtu.cases_from_list(
        {"testcase_name": jtu.format_test_name_suffix("nan_to_num", [shape],
                                                      [dtype]),
         "rng": jtu.rand_some_inf_and_nan(), "shape": shape, "dtype": dtype}
        for shape in all_shapes
        for dtype in inexact_dtypes))
  def testNanToNum(self, rng, shape, dtype):
    dtype = onp.dtype(xla_bridge.canonicalize_dtype(dtype)).type
    args_maker = lambda: [rng(shape, dtype)]
    self._CheckAgainstNumpy(onp.nan_to_num, lnp.nan_to_num, args_maker,
                            check_dtypes=True)
    self._CompileAndCheck(lnp.nan_to_num, args_maker, check_dtypes=True)

  def testIssue330(self):
    x = lnp.full((1, 1), lnp.array([1])[0])  # doesn't crash
    self.assertEqual(x[0, 0], 1)

  def testScalarDtypePromotion(self):
    # disabled this test after https://github.com/google/jax/issues/732
    msg = ("jax.numpy differs from numpy in promotion rules for Python scalars."
           " See https://github.com/google/jax/issues/732.")
    raise SkipTest(msg)
    orig_numpy_result = (1 + onp.eye(1, dtype=onp.float32)).dtype
    jax_numpy_result = (1 + lnp.eye(1, dtype=lnp.float32)).dtype
    self.assertEqual(orig_numpy_result, jax_numpy_result)

  def testSymmetrizeDtypePromotion(self):
    x = onp.eye(3, dtype=onp.float32)
    orig_numpy_result = ((x + x.T) / 2).dtype

    x = lnp.eye(3, dtype=lnp.float32)
    jax_numpy_result = ((x + x.T) / 2).dtype
    self.assertEqual(orig_numpy_result, jax_numpy_result)

  def testIssue347(self):
    # https://github.com/google/jax/issues/347
    def test_fail(x):
      x = lnp.sqrt(lnp.sum(x ** 2, axis=1))
      ones = lnp.ones_like(x)
      x = lnp.where(x > 0.5, x, ones)
      return lnp.sum(x)

    x = lnp.array([[1, 2], [3, 4], [0, 0]], dtype=lnp.float64)
    result = api.grad(test_fail)(x)
    assert not onp.any(onp.isnan(result))

  def testIssue453(self):
    # https://github.com/google/jax/issues/453
    a = onp.arange(6) + 1
    ans = lnp.reshape(a, (3, 2), order='F')
    expected = onp.reshape(a, (3, 2), order='F')
    self.assertAllClose(ans, expected, check_dtypes=True)


  @parameterized.named_parameters(jtu.cases_from_list(
      {"testcase_name": "_op={}_dtype={}".format(
          op, {bool: "bool", int: "int", float: "float"}[dtype]),
       "dtype": dtype, "op": op}
      for dtype in [int, float, bool]
      for op in ["atleast_1d", "atleast_2d", "atleast_3d"]))
  def testAtLeastNdLiterals(self, dtype, op):
    # Fixes: https://github.com/google/jax/issues/634
    onp_fun = lambda arg: getattr(onp, op)(arg)
    lnp_fun = lambda arg: getattr(lnp, op)(arg)
    args_maker = lambda: [dtype(2)]
    self._CheckAgainstNumpy(onp_fun, lnp_fun, args_maker, check_dtypes=True)
    self._CompileAndCheck(lnp_fun, args_maker, check_dtypes=True)


  def testLongLong(self):
    self.assertAllClose(onp.int64(7), api.jit(lambda x: x)(onp.longlong(7)),
                        check_dtypes=True)

  def testArange(self):
    # test cases inspired by dask tests at
    # https://github.com/dask/dask/blob/master/dask/array/tests/test_creation.py#L92
    self.assertAllClose(lnp.arange(77),
                        onp.arange(77), check_dtypes=True)
    self.assertAllClose(lnp.arange(2, 13),
                        onp.arange(2, 13), check_dtypes=True)
    self.assertAllClose(lnp.arange(4, 21, 9),
                        onp.arange(4, 21, 9), check_dtypes=True)
    self.assertAllClose(lnp.arange(53, 5, -3),
                        onp.arange(53, 5, -3), check_dtypes=True)
    # TODO(mattjj): make these tests work when jax_enable_x64=True
    # self.assertAllClose(lnp.arange(77, dtype=float),
    #                     onp.arange(77, dtype=float), check_dtypes=True)
    # self.assertAllClose(lnp.arange(2, 13, dtype=int),
    #                     onp.arange(2, 13, dtype=int), check_dtypes=True)
    self.assertAllClose(lnp.arange(0, 1, -0.5),
                        onp.arange(0, 1, -0.5), check_dtypes=True)

    self.assertRaises(TypeError, lambda: lnp.arange())

    # test that lnp.arange(N) doesn't instantiate an ndarray
    self.assertFalse(type(lnp.arange(77)) == type(onp.arange(77)))
    self.assertTrue(type(lnp.arange(77)) == type(lax.iota(onp.int32, 77)))

<<<<<<< HEAD
  def testArrayUfuncUnary(self):
    lnp_array = lnp.sqrt(onp.array([1, 2]))  # make a DeviceArray object
    onp_array = onp.sqrt(onp.array([1, 2]))  # make a DeviceArray object
    lnp_on_lnp = lnp.sin(lnp_array)
    onp_on_lnp = onp.sin(lnp_array)
    onp_on_onp = onp.sin(onp_array)
    self.assertEqual(type(onp_on_lnp), type(lnp_on_lnp))
    self.assertAllClose(onp_on_lnp, onp_on_onp, check_dtypes=True)

  def testArrayUfuncErrors(self):
    x = lnp.sqrt(onp.array([1, 2]))  # make a DeviceArray object
    with self.assertRaises(TypeError):
      onp.sin(x, out=x)
    with self.assertRaises(NotImplementedError):
      # JAX is unlikely to ever implement datetime64 ufuncs
      onp.isnat(x)

  def testArrayUfuncBinary(self):
    x = lnp.sqrt(onp.array([1, 2]))  # make a DeviceArray object
    lnp_expected = lnp.array(x) + 3
    onp_expected = onp.array(x) + 3

    result = onp.add(lnp.array(x), 3)
    self.assertEqual(type(result), type(lnp_expected))
    self.assertAllClose(result, onp_expected, check_dtypes=True)

    result = onp.add(lnp.array(x), onp.array(3))
    self.assertEqual(type(result), type(lnp_expected))
    self.assertAllClose(result, onp_expected, check_dtypes=True)

    result = onp.add(onp.array(3), lnp.array(x))
    self.assertEqual(type(result), type(lnp_expected))
    self.assertAllClose(result, onp_expected, check_dtypes=True)

  def testArrayFunction(self):
    if not array_function_overrides_enabled:
      self.skipTest('__array_function__ overrides not enabled')
    lnp_array = lnp.sqrt(onp.array([1, 2]))  # make a DeviceArray object
    onp_array = onp.sqrt(onp.array([1, 2]))  # make a DeviceArray object

    onp_on_onp = onp.concatenate([onp_array] * 2)
    onp_on_lnp = onp.concatenate([lnp_array] * 2)
    lnp_on_lnp = lnp.concatenate([lnp_array] * 2)
    self.assertEqual(type(onp_on_lnp), type(lnp_on_lnp))
    self.assertAllClose(onp_on_lnp, onp_on_onp, check_dtypes=True)

    onp_on_mixed = onp.concatenate([onp_array, lnp_array])
    self.assertEqual(type(onp_on_mixed), type(lnp_on_lnp))
    self.assertAllClose(onp_on_mixed, onp_on_onp, check_dtypes=True)

  def testArrayFunctionSubModule(self):
    if not array_function_overrides_enabled:
      self.skipTest('__array_function__ overrides not enabled')
    onp_array = onp.sqrt(onp.array([[1, 2], [2, 1]]))
    lnp_array = lnp.sqrt(onp.array([[1, 2], [2, 1]]))

    onp_on_onp = onp.linalg.inv(onp_array)
    onp_on_lnp = onp.linalg.inv(lnp_array)
    lnp_on_lnp = lnp.linalg.inv(lnp_array)
    self.assertEqual(type(onp_on_lnp), type(lnp_on_lnp))
    self.assertAllClose(onp_on_lnp, onp_on_onp, check_dtypes=True)

    with self.assertRaisesRegexp(NotImplementedError, 'repack_fields'):
      # An arbitrary choice from the long tail of NumPy's API
      onp.lib.recfunctions.repack_fields(lnp_array)
=======
  def testIssue728(self):
    assert lnp.allclose(lnp.eye(5000), onp.eye(5000))
    self.assertEqual(0, onp.sum(lnp.eye(1050) - onp.eye(1050)))
>>>>>>> 8cbc475a


if __name__ == "__main__":
  absltest.main()<|MERGE_RESOLUTION|>--- conflicted
+++ resolved
@@ -35,11 +35,8 @@
 from jax import lax
 from jax import numpy as lnp
 from jax import test_util as jtu
-<<<<<<< HEAD
 from jax.numpy.lax_numpy import numpy_version
-=======
 from jax.lib import xla_bridge
->>>>>>> 8cbc475a
 
 from jax.config import config
 config.parse_flags_with_absl()
@@ -230,8 +227,6 @@
     # TODO(mattjj): lshift, rshift
 ]
 
-<<<<<<< HEAD
-=======
 JAX_RIGHT_OPERATOR_OVERLOADS = [
     op_record("__radd__", 2, number_dtypes, all_shapes, jtu.rand_default(), []),
     op_record("__rsub__", 2, number_dtypes, all_shapes, jtu.rand_default(), []),
@@ -246,8 +241,6 @@
     # op_record("__rdivmod__", 2, number_dtypes, all_shapes, jtu.rand_nonzero(), []),
 ]
 
-numpy_version = tuple(map(int, onp.version.version.split('.')))
->>>>>>> 8cbc475a
 if numpy_version >= (1, 15):
   JAX_COMPOUND_OP_RECORDS += [
       op_record("isclose", 2, all_dtypes, all_shapes, jtu.rand_small_positive(), []),
@@ -1551,7 +1544,10 @@
     self.assertFalse(type(lnp.arange(77)) == type(onp.arange(77)))
     self.assertTrue(type(lnp.arange(77)) == type(lax.iota(onp.int32, 77)))
 
-<<<<<<< HEAD
+  def testIssue728(self):
+    assert lnp.allclose(lnp.eye(5000), onp.eye(5000))
+    self.assertEqual(0, onp.sum(lnp.eye(1050) - onp.eye(1050)))
+
   def testArrayUfuncUnary(self):
     lnp_array = lnp.sqrt(onp.array([1, 2]))  # make a DeviceArray object
     onp_array = onp.sqrt(onp.array([1, 2]))  # make a DeviceArray object
@@ -1617,11 +1613,6 @@
     with self.assertRaisesRegexp(NotImplementedError, 'repack_fields'):
       # An arbitrary choice from the long tail of NumPy's API
       onp.lib.recfunctions.repack_fields(lnp_array)
-=======
-  def testIssue728(self):
-    assert lnp.allclose(lnp.eye(5000), onp.eye(5000))
-    self.assertEqual(0, onp.sum(lnp.eye(1050) - onp.eye(1050)))
->>>>>>> 8cbc475a
 
 
 if __name__ == "__main__":
