--- conflicted
+++ resolved
@@ -65,36 +65,22 @@
 class FftTest(jtu.JaxTestCase):
 
   @parameterized.named_parameters(jtu.cases_from_list(
-<<<<<<< HEAD
       {"testcase_name": "_inverse={}_real={}_shape={}_axes={}".format(
           inverse, real, jtu.format_shape_dtype_string(shape, dtype), axes),
-       "axes": axes, "shape": shape, "dtype": dtype, "rng": rng,
-       "inverse": inverse, "real": real}
+       "axes": axes, "shape": shape, "dtype": dtype,
+       "rng_factory": rng_factory, "inverse": inverse, "real": real}
       for inverse in [False, True]
       for real in [False, True]
-      for rng in [jtu.rand_default()]
+      for rng in [jtu.rand_default]
       for dtype in (real_dtypes if real and not inverse else all_dtypes)
       for shape in [(10,), (10, 10), (9,), (2, 3, 4), (2, 3, 4, 5)]
       for axes in _get_fftn_test_axes(shape)))
-  def testFftn(self, inverse, real, shape, dtype, axes, rng):
-=======
-      {"testcase_name": "_inverse={}_shape={}_axes={}".format(
-          inverse, jtu.format_shape_dtype_string(shape, dtype), axes),
-       "axes": axes, "shape": shape, "dtype": dtype, "rng_factory": rng_factory,
-       "inverse": inverse}
-      for inverse in [False, True]
-      for rng_factory in [jtu.rand_default]
-      for dtype in all_dtypes
-      for shape in [(10,), (10, 10), (2, 3, 4), (2, 3, 4, 5)]
-      for axes in _get_fftn_test_axes(shape)))
-  def testFftn(self, inverse, shape, dtype, axes, rng_factory):
-    rng = rng_factory()
->>>>>>> 9afa2c6b
+  def testFftn(self, inverse, real, shape, dtype, axes, rng_factory):
+    rng = rng_factory()
     args_maker = lambda: (rng(shape, dtype),)
     np_op = _get_fftn_func(np.fft, inverse, real)
     onp_op = _get_fftn_func(onp.fft, inverse, real)
     np_fn = lambda a: np_op(a, axes=axes)
-<<<<<<< HEAD
     onp_fn = lambda a: onp_op(a, axes=axes) if axes is None or axes else a
     self._CheckAgainstNumpy(onp_fn, np_fn, args_maker, check_dtypes=True,
                             tol=1e-4)
@@ -103,16 +89,6 @@
     if dtype in (float_dtypes if real and not inverse else inexact_dtypes):
       # TODO(skye): can we be more precise?
       tol = 1e-1
-=======
-    onp_fn = lambda a: onp_op(a, axes=axes)
-    # Numpy promotes to complex128 aggressively.
-    self._CheckAgainstNumpy(onp_fn, np_fn, args_maker, check_dtypes=False,
-                            tol=1e-4)
-    self._CompileAndCheck(np_fn, args_maker, check_dtypes=True)
-    # Test gradient for differentiable types.
-    if dtype in inexact_dtypes:
-      tol = 0.15  # TODO(skye): can we be more precise?
->>>>>>> 9afa2c6b
       jtu.check_grads(np_fn, args_maker(), order=1, atol=tol, rtol=tol)
       # if not real:
       jtu.check_grads(np_fn, args_maker(), order=2, atol=tol, rtol=tol)
